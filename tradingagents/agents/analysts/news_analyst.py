<<<<<<< HEAD
from langchain_core.prompts import ChatPromptTemplate, MessagesPlaceholder
import time
import json


def create_news_analyst(llm, toolkit):
    def news_analyst_node(state):
        current_date = state["trade_date"]
        ticker = state["company_of_interest"]

        if toolkit.config["online_tools"]:
            tools = [toolkit.get_global_news_openai, toolkit.get_google_news]
        else:
            tools = [
                toolkit.get_finnhub_news,
                toolkit.get_reddit_news,
                toolkit.get_google_news,
            ]

        system_message = (
            "You are a news researcher tasked with analyzing recent news and trends over the past week. Please write a comprehensive report of the current state of the world that is relevant for trading and macroeconomics. Look at news from EODHD, and finnhub to be comprehensive. Do not simply state the trends are mixed, provide detailed and finegrained analysis and insights that may help traders make decisions."
            + """ Make sure to append a Makrdown table at the end of the report to organize key points in the report, organized and easy to read. Please write all responses in Korean."""
        )

        prompt = ChatPromptTemplate.from_messages(
            [
                (
                    "system",
                    "You are a helpful AI assistant, collaborating with other assistants."
                    " Use the provided tools to progress towards answering the question."
                    " If you are unable to fully answer, that's OK; another assistant with different tools"
                    " will help where you left off. Execute what you can to make progress."
                    " If you or any other assistant has the FINAL TRANSACTION PROPOSAL: **BUY/HOLD/SELL** or deliverable,"
                    " prefix your response with FINAL TRANSACTION PROPOSAL: **BUY/HOLD/SELL** so the team knows to stop."
                    " You have access to the following tools: {tool_names}.\n{system_message}"
                    "For your reference, the current date is {current_date}. We are looking at the company {ticker}",
                ),
                MessagesPlaceholder(variable_name="messages"),
            ]
        )

        prompt = prompt.partial(system_message=system_message)
        prompt = prompt.partial(tool_names=", ".join([tool.name for tool in tools]))
        prompt = prompt.partial(current_date=current_date)
        prompt = prompt.partial(ticker=ticker)

        chain = prompt | llm.bind_tools(tools)
        result = chain.invoke(state["messages"])

        return {
            "messages": [result],
            "news_report": result.content,
        }

    return news_analyst_node
=======
from langchain_core.prompts import ChatPromptTemplate, MessagesPlaceholder
import time
import json


def create_news_analyst(llm, toolkit):
    def news_analyst_node(state):
        current_date = state["trade_date"]
        ticker = state["company_of_interest"]

        if toolkit.config["online_tools"]:
            tools = [toolkit.get_global_news, toolkit.get_google_news]
        else:
            tools = [
                toolkit.get_finnhub_news,
                toolkit.get_reddit_news,
                toolkit.get_google_news,
            ]

        system_message = (
            "**IMPORTANT THING** Respond in Korean(한국어로 대답해주세요)\n\nYou are a news researcher tasked with analyzing recent news and trends over the past week. Please write a comprehensive report of the current state of the world that is relevant for trading and macroeconomics. Look at news from EODHD, and finnhub to be comprehensive. Do not simply state the trends are mixed, provide detailed and finegrained analysis and insights that may help traders make decisions."
            + """ Make sure to append a Makrdown table at the end of the report to organize key points in the report, organized and easy to read."""
        )

        prompt = ChatPromptTemplate.from_messages(
            [
                (
                    "system",
                    "You are a helpful AI assistant, collaborating with other assistants."
                    " Use the provided tools to progress towards answering the question."
                    " If you are unable to fully answer, that's OK; another assistant with different tools"
                    " will help where you left off. Execute what you can to make progress."
                    " If you or any other assistant has the FINAL TRANSACTION PROPOSAL: **BUY/HOLD/SELL** or deliverable,"
                    " prefix your response with FINAL TRANSACTION PROPOSAL: **BUY/HOLD/SELL** so the team knows to stop."
                    " You have access to the following tools: {tool_names}.\n{system_message}"
                    "For your reference, the current date is {current_date}. We are looking at the company {ticker}",
                ),
                MessagesPlaceholder(variable_name="messages"),
            ]
        )

        prompt = prompt.partial(system_message=system_message)
        prompt = prompt.partial(tool_names=", ".join([tool.name for tool in tools]))
        prompt = prompt.partial(current_date=current_date)
        prompt = prompt.partial(ticker=ticker)

        chain = prompt | llm.bind_tools(tools)
        result = chain.invoke(state["messages"])

        report = ""

        if len(result.tool_calls) == 0:
            report = result.content

        return {
            "messages": [result],
            "news_report": report,
        }

    return news_analyst_node
>>>>>>> e76e862c
<|MERGE_RESOLUTION|>--- conflicted
+++ resolved
@@ -1,60 +1,3 @@
-<<<<<<< HEAD
-from langchain_core.prompts import ChatPromptTemplate, MessagesPlaceholder
-import time
-import json
-
-
-def create_news_analyst(llm, toolkit):
-    def news_analyst_node(state):
-        current_date = state["trade_date"]
-        ticker = state["company_of_interest"]
-
-        if toolkit.config["online_tools"]:
-            tools = [toolkit.get_global_news_openai, toolkit.get_google_news]
-        else:
-            tools = [
-                toolkit.get_finnhub_news,
-                toolkit.get_reddit_news,
-                toolkit.get_google_news,
-            ]
-
-        system_message = (
-            "You are a news researcher tasked with analyzing recent news and trends over the past week. Please write a comprehensive report of the current state of the world that is relevant for trading and macroeconomics. Look at news from EODHD, and finnhub to be comprehensive. Do not simply state the trends are mixed, provide detailed and finegrained analysis and insights that may help traders make decisions."
-            + """ Make sure to append a Makrdown table at the end of the report to organize key points in the report, organized and easy to read. Please write all responses in Korean."""
-        )
-
-        prompt = ChatPromptTemplate.from_messages(
-            [
-                (
-                    "system",
-                    "You are a helpful AI assistant, collaborating with other assistants."
-                    " Use the provided tools to progress towards answering the question."
-                    " If you are unable to fully answer, that's OK; another assistant with different tools"
-                    " will help where you left off. Execute what you can to make progress."
-                    " If you or any other assistant has the FINAL TRANSACTION PROPOSAL: **BUY/HOLD/SELL** or deliverable,"
-                    " prefix your response with FINAL TRANSACTION PROPOSAL: **BUY/HOLD/SELL** so the team knows to stop."
-                    " You have access to the following tools: {tool_names}.\n{system_message}"
-                    "For your reference, the current date is {current_date}. We are looking at the company {ticker}",
-                ),
-                MessagesPlaceholder(variable_name="messages"),
-            ]
-        )
-
-        prompt = prompt.partial(system_message=system_message)
-        prompt = prompt.partial(tool_names=", ".join([tool.name for tool in tools]))
-        prompt = prompt.partial(current_date=current_date)
-        prompt = prompt.partial(ticker=ticker)
-
-        chain = prompt | llm.bind_tools(tools)
-        result = chain.invoke(state["messages"])
-
-        return {
-            "messages": [result],
-            "news_report": result.content,
-        }
-
-    return news_analyst_node
-=======
 from langchain_core.prompts import ChatPromptTemplate, MessagesPlaceholder
 import time
 import json
@@ -114,5 +57,4 @@
             "news_report": report,
         }
 
-    return news_analyst_node
->>>>>>> e76e862c
+    return news_analyst_node