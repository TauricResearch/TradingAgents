--- conflicted
+++ resolved
@@ -16,13 +16,8 @@
         ]
 
         system_message = (
-<<<<<<< HEAD
             "你是一名新闻研究员，负责分析过去一周的最新新闻和趋势。请撰写一份关于当前与交易和宏观经济相关的世界状况的综合报告。请综合EODHD和finnhub的新闻。不要简单地陈述趋势好坏参半，提供详细和精细的分析和见解，以帮助交易者做出决策。"
             + """确保在报告末尾附加一个Markdown表格，以整理报告中的要点，使其井井有条、易于阅读。"""
-=======
-            "You are a news researcher tasked with analyzing recent news and trends over the past week. Please write a comprehensive report of the current state of the world that is relevant for trading and macroeconomics. Use the available tools: get_news(query, start_date, end_date) for company-specific or targeted news searches, and get_global_news(curr_date, look_back_days, limit) for broader macroeconomic news. Do not simply state the trends are mixed, provide detailed and finegrained analysis and insights that may help traders make decisions."
-            + """ Make sure to append a Markdown table at the end of the report to organize key points in the report, organized and easy to read."""
->>>>>>> 06ef8ea6
         )
 
         prompt = ChatPromptTemplate.from_messages(
