--- conflicted
+++ resolved
@@ -1,60 +1,3 @@
-<<<<<<< HEAD
-from langchain_core.prompts import ChatPromptTemplate, MessagesPlaceholder
-import time
-import json
-
-
-def create_social_media_analyst(llm, toolkit):
-    def social_media_analyst_node(state):
-        current_date = state["trade_date"]
-        ticker = state["company_of_interest"]
-        company_name = state["company_of_interest"]
-
-        if toolkit.config["online_tools"]:
-            tools = [toolkit.get_stock_news_openai]
-        else:
-            tools = [
-                toolkit.get_reddit_stock_info,
-            ]
-
-        system_message = (
-            "You are a social media and company specific news researcher/analyst tasked with analyzing social media posts, recent company news, and public sentiment for a specific company over the past week. You will be given a company's name your objective is to write a comprehensive long report detailing your analysis, insights, and implications for traders and investors on this company's current state after looking at social media and what people are saying about that company, analyzing sentiment data of what people feel each day about the company, and looking at recent company news. Try to look at all sources possible from social media to sentiment to news. Do not simply state the trends are mixed, provide detailed and finegrained analysis and insights that may help traders make decisions."
-            + """ Make sure to append a Makrdown table at the end of the report to organize key points in the report, organized and easy to read.""",
-        )
-
-        prompt = ChatPromptTemplate.from_messages(
-            [
-                (
-                    "system",
-                    "You are a helpful AI assistant, collaborating with other assistants."
-                    " Use the provided tools to progress towards answering the question."
-                    " If you are unable to fully answer, that's OK; another assistant with different tools"
-                    " will help where you left off. Execute what you can to make progress."
-                    " If you or any other assistant has the FINAL TRANSACTION PROPOSAL: **BUY/HOLD/SELL** or deliverable,"
-                    " prefix your response with FINAL TRANSACTION PROPOSAL: **BUY/HOLD/SELL** so the team knows to stop."
-                    " You have access to the following tools: {tool_names}.\n{system_message}"
-                    "For your reference, the current date is {current_date}. The current company we want to analyze is {ticker}",
-                ),
-                MessagesPlaceholder(variable_name="messages"),
-            ]
-        )
-
-        prompt = prompt.partial(system_message=system_message)
-        prompt = prompt.partial(tool_names=", ".join([tool.name for tool in tools]))
-        prompt = prompt.partial(current_date=current_date)
-        prompt = prompt.partial(ticker=ticker)
-
-        chain = prompt | llm.bind_tools(tools)
-
-        result = chain.invoke(state["messages"])
-
-        return {
-            "messages": [result],
-            "sentiment_report": result.content,
-        }
-
-    return social_media_analyst_node
-=======
 from langchain_core.prompts import ChatPromptTemplate, MessagesPlaceholder
 import time
 import json
@@ -114,5 +57,4 @@
             "sentiment_report": report,
         }
 
-    return social_media_analyst_node
->>>>>>> e76e862c
+    return social_media_analyst_node