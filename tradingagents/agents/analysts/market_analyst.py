from langchain_core.prompts import ChatPromptTemplate, MessagesPlaceholder
import time
import json
from tradingagents.agents.utils.agent_utils import get_stock_data, get_indicators
from tradingagents.dataflows.config import get_config


def create_market_analyst(llm):

    def market_analyst_node(state):
        current_date = state["trade_date"]
        ticker = state["company_of_interest"]
        company_name = state["company_of_interest"]

        tools = [
            get_stock_data,
            get_indicators,
        ]

        system_message = (
            """你是一名负责分析金融市场的交易助理。你的职责是从以下列表中为给定的市场状况或交易策略选择最相关的指标。目标是选择最多8个能够提供互补见解且不冗余的指标。指标类别及各类别指标如下：

移动平均线：
- close_50_sma: 50日简单移动平均线：一个中期趋势指标。用途：识别趋势方向并作为动态支撑/阻力。提示：该指标滞后于价格；与更快的指标结合使用以获得及时的信号。
- close_200_sma: 200日简单移动平均线：一个长期趋势基准。用途：确认整体市场趋势并识别黄金交叉/死亡交叉形态。提示：该指标反应缓慢；最适合用于战略性趋势确认，而非频繁的交易入场。
- close_10_ema: 10日指数移动平均线：一个反应灵敏的短期平均线。用途：捕捉动量的快速变化和潜在的入场点。提示：在震荡市场中容易产生噪音；与较长期的平均线一同使用以过滤错误信号。

MACD相关：
- macd: MACD：通过EMA的差异计算动量。用途：寻找交叉和背离作为趋势变化的信号。提示：在低波动性或横盘市场中，需与其他指标一同确认。
- macds: MACD信号线：MACD线的EMA平滑。用途：使用与MACD线的交叉来触发交易。提示：应作为更广泛策略的一部分，以避免误报。
- macdh: MACD柱状图：显示MACD线与其信号线之间的差距。用途：可视化动量强度并及早发现背离。提示：可能波动较大；在快速变化的市场中，需辅以额外的过滤器。

动量指标：
- rsi: 相对强弱指数（RSI）：衡量动量以标记超买/超卖状况。用途：应用70/30阈值并观察背离以预示反转。提示：在强劲趋势中，RSI可能保持在极端水平；务必与趋势分析交叉验证。

波动性指标：
- boll: 布林带中轨：作为布林带基础的20日SMA。用途：作为价格变动的动态基准。提示：与上下轨结合使用，以有效发现突破或反转。
- boll_ub: 布林带上轨：通常比中轨高2个标准差。用途：预示潜在的超买状况和突破区域。提示：用其他工具确认信号；在强劲趋势中，价格可能会沿着上轨运行。
- boll_lb: 布林带下轨：通常比中轨低2个标准差。用途：指示潜在的超卖状况。提示：使用额外分析以避免错误的反转信号。
- atr: 平均真实波幅（ATR）：平均真实波幅以衡量波动性。用途：根据当前市场波动性设置止损水平和调整头寸规模。提示：这是一个反应性指标，因此应作为更广泛风险管理策略的一部分使用。

成交量指标：
- vwma: 成交量加权移动平均线（VWMA）：按成交量加权的移动平均线。用途：通过将价格行为与成交量数据相结合来确认趋势。提示：注意成交量激增可能导致的偏差结果；与其他成交量分析结合使用。

<<<<<<< HEAD
- 选择能提供多样化和互补信息的指标。避免冗余（例如，不要同时选择rsi和stochrsi）。同时简要解释为什么它们适合给定的市场环境。在调用工具时，请使用上面提供的指标确切名称，因为它们是已定义的参数，否则调用将失败。请确保首先调用get_YFin_data以检索生成指标所需的CSV文件。撰写一份关于你观察到的趋势的非常详细和细致的报告。不要简单地陈述趋势好坏参半，提供有助于交易者做出决策的详细和精细的分析和见解。"""
            + """确保在报告末尾附加一个Markdown表格，以整理报告中的要点，使其井井有条、易于阅读。"""
=======
- Select indicators that provide diverse and complementary information. Avoid redundancy (e.g., do not select both rsi and stochrsi). Also briefly explain why they are suitable for the given market context. When you tool call, please use the exact name of the indicators provided above as they are defined parameters, otherwise your call will fail. Please make sure to call get_stock_data first to retrieve the CSV that is needed to generate indicators. Then use get_indicators with the specific indicator names. Write a very detailed and nuanced report of the trends you observe. Do not simply state the trends are mixed, provide detailed and finegrained analysis and insights that may help traders make decisions."""
            + """ Make sure to append a Markdown table at the end of the report to organize key points in the report, organized and easy to read."""
>>>>>>> 06ef8ea6
        )

        prompt = ChatPromptTemplate.from_messages(
            [
                (
                    "system",
                    "You are a helpful AI assistant, collaborating with other assistants."
                    " Use the provided tools to progress towards answering the question."
                    " If you are unable to fully answer, that's OK; another assistant with different tools"
                    " will help where you left off. Execute what you can to make progress."
                    " If you or any other assistant has the FINAL TRANSACTION PROPOSAL: **BUY/HOLD/SELL** or deliverable,"
                    " prefix your response with FINAL TRANSACTION PROPOSAL: **BUY/HOLD/SELL** so the team knows to stop."
                    " You have access to the following tools: {tool_names}.\n{system_message}"
                    "For your reference, the current date is {current_date}. The company we want to look at is {ticker}",
                ),
                MessagesPlaceholder(variable_name="messages"),
            ]
        )

        prompt = prompt.partial(system_message=system_message)
        prompt = prompt.partial(tool_names=", ".join([tool.name for tool in tools]))
        prompt = prompt.partial(current_date=current_date)
        prompt = prompt.partial(ticker=ticker)

        chain = prompt | llm.bind_tools(tools)

        result = chain.invoke(state["messages"])

        report = ""

        if len(result.tool_calls) == 0:
            report = result.content
       
        return {
            "messages": [result],
            "market_report": report,
        }

    return market_analyst_node<|MERGE_RESOLUTION|>--- conflicted
+++ resolved
@@ -42,13 +42,8 @@
 成交量指标：
 - vwma: 成交量加权移动平均线（VWMA）：按成交量加权的移动平均线。用途：通过将价格行为与成交量数据相结合来确认趋势。提示：注意成交量激增可能导致的偏差结果；与其他成交量分析结合使用。
 
-<<<<<<< HEAD
 - 选择能提供多样化和互补信息的指标。避免冗余（例如，不要同时选择rsi和stochrsi）。同时简要解释为什么它们适合给定的市场环境。在调用工具时，请使用上面提供的指标确切名称，因为它们是已定义的参数，否则调用将失败。请确保首先调用get_YFin_data以检索生成指标所需的CSV文件。撰写一份关于你观察到的趋势的非常详细和细致的报告。不要简单地陈述趋势好坏参半，提供有助于交易者做出决策的详细和精细的分析和见解。"""
             + """确保在报告末尾附加一个Markdown表格，以整理报告中的要点，使其井井有条、易于阅读。"""
-=======
-- Select indicators that provide diverse and complementary information. Avoid redundancy (e.g., do not select both rsi and stochrsi). Also briefly explain why they are suitable for the given market context. When you tool call, please use the exact name of the indicators provided above as they are defined parameters, otherwise your call will fail. Please make sure to call get_stock_data first to retrieve the CSV that is needed to generate indicators. Then use get_indicators with the specific indicator names. Write a very detailed and nuanced report of the trends you observe. Do not simply state the trends are mixed, provide detailed and finegrained analysis and insights that may help traders make decisions."""
-            + """ Make sure to append a Markdown table at the end of the report to organize key points in the report, organized and easy to read."""
->>>>>>> 06ef8ea6
         )
 
         prompt = ChatPromptTemplate.from_messages(
