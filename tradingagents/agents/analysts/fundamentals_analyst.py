--- conflicted
+++ resolved
@@ -1,158 +1,64 @@
-<<<<<<< HEAD
-from langchain_core.prompts import ChatPromptTemplate, MessagesPlaceholder
-import time
-import json
-
-
-def create_fundamentals_analyst(llm, toolkit):
-    def fundamentals_analyst_node(state):
-        current_date = state["trade_date"]
-        ticker = state["company_of_interest"]
-        company_name = state["company_of_interest"]
-
-        if toolkit.config["online_tools"]:
-            tools = [toolkit.get_fundamentals_openai]
-        else:
-            tools = [
-                toolkit.get_finnhub_company_insider_sentiment,
-                toolkit.get_finnhub_company_insider_transactions,
-                toolkit.get_simfin_balance_sheet,
-                toolkit.get_simfin_cashflow,
-                toolkit.get_simfin_income_stmt,
-            ]
-
-        system_message = (
-            """You are a fundamental analyst. Your task is to provide a comprehensive report on a given company by analyzing its financial documents, company profile, financial history, insider sentiment, and transactions.
-
-You must output your findings in a structured JSON format. Do not add any text outside the JSON structure.
-
-The JSON object must contain the following keys:
-1. `company_overview`: A string with a summary of the company's business and market position.
-2. `financial_performance`: An array of objects, each with `metric` and `value` keys (e.g., {"metric": "Earnings Per Share (EPS)", "value": "Increased by 354%"}).
-3. `stock_market_info`: An array of objects, each with `metric` and `value` keys (e.g., {"metric": "Current Stock Price", "value": "$380.58"}).
-4. `analyst_forecasts`: An array of objects, each with `metric` and `value` keys (e.g., {"metric": "Median Price Target", "value": "$538.00"}).
-5. `insider_sentiment`: A string summarizing insider trading activity and sentiment.
-6. `summary`: A string providing a final, overall conclusion based on all the fundamental data.
-
-Here is an example of the expected JSON output format:
-```json
-{
-  "company_overview": "Applovin Corporation (APP)은 모바일 앱 개발 및 수익화에 특화된 기술 회사입니다. 지난 한 해 동안 괄목할 만한 재무 성과를 보여주며 시장에서 강력한 입지를 나타냈습니다.",
-  "financial_performance": [
-    {"metric": "주당 순이익 (EPS)", "value": "지난 1년간 354% 증가"},
-    {"metric": "매출 성장률", "value": "전년 대비 43.44% 성장"}
-  ],
-  "stock_market_info": [
-    {"metric": "현재 주가", "value": "$380.58"},
-    {"metric": "전일 대비 변동", "value": "-0.74% 감소"}
-  ],
-  "analyst_forecasts": [
-    {"metric": "중간 목표 주가", "value": "$538.00 (현재가 대비 약 75.4% 상승 가능성)"}
-  ],
-  "insider_sentiment": "제공된 데이터에서는 구체적인 내부자 거래 내역이 자세히 설명되지 않았지만, 임원 및 이사회 구성원의 신뢰도에 대한 통찰력을 제공할 수 있습니다.",
-  "summary": "전반적인 재무 건전성은 긍정적이나, 주가 변동성을 고려할 때 신중한 접근이 필요합니다."
-}
-```
-
-Please ensure all text content within the JSON is written in Korean.
-"""
-        )
-
-        prompt = ChatPromptTemplate.from_messages(
-            [
-                (
-                    "system",
-                    "You are a helpful AI assistant, collaborating with other assistants."
-                    " Use the provided tools to progress towards answering the question."
-                    " If you are unable to fully answer, that's OK; another assistant with different tools"
-                    " will help where you left off. Execute what you can to make progress."
-                    " If you or any other assistant has the FINAL TRANSACTION PROPOSAL: **BUY/HOLD/SELL** or deliverable,"
-                    " prefix your response with FINAL TRANSACTION PROPOSAL: **BUY/HOLD/SELL** so the team knows to stop."
-                    " You have access to the following tools: {tool_names}.\n{system_message}"
-                    "For your reference, the current date is {current_date}. The company we want to look at is {ticker}",
-                ),
-                MessagesPlaceholder(variable_name="messages"),
-            ]
-        )
-
-        prompt = prompt.partial(system_message=system_message)
-        prompt = prompt.partial(tool_names=", ".join([tool.name for tool in tools]))
-        prompt = prompt.partial(current_date=current_date)
-        prompt = prompt.partial(ticker=ticker)
-
-        chain = prompt | llm.bind_tools(tools)
-
-        result = chain.invoke(state["messages"])
-
-        return {
-            "messages": [result],
-            "fundamentals_report": result.content,
-        }
-
-    return fundamentals_analyst_node
-=======
-from langchain_core.prompts import ChatPromptTemplate, MessagesPlaceholder
-import time
-import json
-
-
-def create_fundamentals_analyst(llm, toolkit):
-    def fundamentals_analyst_node(state):
-        current_date = state["trade_date"]
-        ticker = state["company_of_interest"]
-        company_name = state["company_of_interest"]
-
-        if toolkit.config["online_tools"]:
-            tools = [toolkit.get_fundamentals]
-        else:
-            tools = [
-                toolkit.get_finnhub_company_insider_sentiment,
-                toolkit.get_finnhub_company_insider_transactions,
-                toolkit.get_simfin_balance_sheet,
-                toolkit.get_simfin_cashflow,
-                toolkit.get_simfin_income_stmt,
-            ]
-
-        system_message = (
-            "**IMPORTANT THING** Respond in Korean(한국어로 대답해주세요)\n\nYou are a researcher tasked with analyzing fundamental information over the past week about a company. Please write a comprehensive report of the company's fundamental information such as financial documents, company profile, basic company financials, company financial history, insider sentiment and insider transactions to gain a full view of the company's fundamental information to inform traders. Make sure to include as much detail as possible. Do not simply state the trends are mixed, provide detailed and finegrained analysis and insights that may help traders make decisions."
-            + " Make sure to append a Markdown table at the end of the report to organize key points in the report, organized and easy to read.",
-        )
-
-        prompt = ChatPromptTemplate.from_messages(
-            [
-                (
-                    "system",
-                    "You are a helpful AI assistant, collaborating with other assistants."
-                    " Use the provided tools to progress towards answering the question."
-                    " If you are unable to fully answer, that's OK; another assistant with different tools"
-                    " will help where you left off. Execute what you can to make progress."
-                    " If you or any other assistant has the FINAL TRANSACTION PROPOSAL: **BUY/HOLD/SELL** or deliverable,"
-                    " prefix your response with FINAL TRANSACTION PROPOSAL: **BUY/HOLD/SELL** so the team knows to stop."
-                    " You have access to the following tools: {tool_names}.\n{system_message}"
-                    "For your reference, the current date is {current_date}. The company we want to look at is {ticker}",
-                ),
-                MessagesPlaceholder(variable_name="messages"),
-            ]
-        )
-
-        prompt = prompt.partial(system_message=system_message)
-        prompt = prompt.partial(tool_names=", ".join([tool.name for tool in tools]))
-        prompt = prompt.partial(current_date=current_date)
-        prompt = prompt.partial(ticker=ticker)
-
-        chain = prompt | llm.bind_tools(tools)
-
-        result = chain.invoke(state["messages"])
-
-        report = ""
-
-        if len(result.tool_calls) == 0:
-            report = result.content
-
-        return {
-            "messages": [result],
-            "fundamentals_report": report,
-        }
-
-    return fundamentals_analyst_node
->>>>>>> e76e862c
+from langchain_core.prompts import ChatPromptTemplate, MessagesPlaceholder
+import time
+import json
+
+
+def create_fundamentals_analyst(llm, toolkit):
+    def fundamentals_analyst_node(state):
+        current_date = state["trade_date"]
+        ticker = state["company_of_interest"]
+        company_name = state["company_of_interest"]
+
+        if toolkit.config["online_tools"]:
+            tools = [toolkit.get_fundamentals]
+        else:
+            tools = [
+                toolkit.get_finnhub_company_insider_sentiment,
+                toolkit.get_finnhub_company_insider_transactions,
+                toolkit.get_simfin_balance_sheet,
+                toolkit.get_simfin_cashflow,
+                toolkit.get_simfin_income_stmt,
+            ]
+
+        system_message = (
+            "**IMPORTANT THING** Respond in Korean(한국어로 대답해주세요)\n\nYou are a researcher tasked with analyzing fundamental information over the past week about a company. Please write a comprehensive report of the company's fundamental information such as financial documents, company profile, basic company financials, company financial history, insider sentiment and insider transactions to gain a full view of the company's fundamental information to inform traders. Make sure to include as much detail as possible. Do not simply state the trends are mixed, provide detailed and finegrained analysis and insights that may help traders make decisions."
+            + " Make sure to append a Markdown table at the end of the report to organize key points in the report, organized and easy to read.",
+        )
+
+        prompt = ChatPromptTemplate.from_messages(
+            [
+                (
+                    "system",
+                    "You are a helpful AI assistant, collaborating with other assistants."
+                    " Use the provided tools to progress towards answering the question."
+                    " If you are unable to fully answer, that's OK; another assistant with different tools"
+                    " will help where you left off. Execute what you can to make progress."
+                    " If you or any other assistant has the FINAL TRANSACTION PROPOSAL: **BUY/HOLD/SELL** or deliverable,"
+                    " prefix your response with FINAL TRANSACTION PROPOSAL: **BUY/HOLD/SELL** so the team knows to stop."
+                    " You have access to the following tools: {tool_names}.\n{system_message}"
+                    "For your reference, the current date is {current_date}. The company we want to look at is {ticker}",
+                ),
+                MessagesPlaceholder(variable_name="messages"),
+            ]
+        )
+
+        prompt = prompt.partial(system_message=system_message)
+        prompt = prompt.partial(tool_names=", ".join([tool.name for tool in tools]))
+        prompt = prompt.partial(current_date=current_date)
+        prompt = prompt.partial(ticker=ticker)
+
+        chain = prompt | llm.bind_tools(tools)
+
+        result = chain.invoke(state["messages"])
+
+        report = ""
+
+        if len(result.tool_calls) == 0:
+            report = result.content
+
+        return {
+            "messages": [result],
+            "fundamentals_report": report,
+        }
+
+    return fundamentals_analyst_node