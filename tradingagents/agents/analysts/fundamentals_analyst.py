from langchain_core.prompts import ChatPromptTemplate, MessagesPlaceholder
import time
import json
from tradingagents.agents.utils.agent_utils import get_fundamentals, get_balance_sheet, get_cashflow, get_income_statement, get_insider_sentiment, get_insider_transactions
from tradingagents.dataflows.config import get_config


def create_fundamentals_analyst(llm):
    def fundamentals_analyst_node(state):
        current_date = state["trade_date"]
        ticker = state["company_of_interest"]
        company_name = state["company_of_interest"]

        tools = [
            get_fundamentals,
            get_balance_sheet,
            get_cashflow,
            get_income_statement,
        ]

        system_message = (
<<<<<<< HEAD
            "你是一名研究员，负责分析一家公司过去一周的基本面信息。请撰写一份关于该公司基本面信息的综合报告，例如财务文件、公司简介、基本公司财务状况、公司财务历史、内幕情绪和内幕交易，以全面了解该公司的基本面信息，为交易员提供信息。请确保包含尽可能多的细节。不要简单地说趋势好坏参半，要提供详细、细致的分析和见解，以帮助交易员做出决策。"
            + "确保在报告末尾附加一个Markdown表格，以整理报告中的要点，使其井井有条、易于阅读。",
=======
            "You are a researcher tasked with analyzing fundamental information over the past week about a company. Please write a comprehensive report of the company's fundamental information such as financial documents, company profile, basic company financials, and company financial history to gain a full view of the company's fundamental information to inform traders. Make sure to include as much detail as possible. Do not simply state the trends are mixed, provide detailed and finegrained analysis and insights that may help traders make decisions."
            + " Make sure to append a Markdown table at the end of the report to organize key points in the report, organized and easy to read."
            + " Use the available tools: `get_fundamentals` for comprehensive company analysis, `get_balance_sheet`, `get_cashflow`, and `get_income_statement` for specific financial statements.",
>>>>>>> 06ef8ea6
        )

        prompt = ChatPromptTemplate.from_messages(
            [
                (
                    "system",
                    "You are a helpful AI assistant, collaborating with other assistants."
                    " Use the provided tools to progress towards answering the question."
                    " If you are unable to fully answer, that's OK; another assistant with different tools"
                    " will help where you left off. Execute what you can to make progress."
                    " If you or any other assistant has the FINAL TRANSACTION PROPOSAL: **BUY/HOLD/SELL** or deliverable,"
                    " prefix your response with FINAL TRANSACTION PROPOSAL: **BUY/HOLD/SELL** so the team knows to stop."
                    " You have access to the following tools: {tool_names}.\n{system_message}"
                    "For your reference, the current date is {current_date}. The company we want to look at is {ticker}",
                ),
                MessagesPlaceholder(variable_name="messages"),
            ]
        )

        prompt = prompt.partial(system_message=system_message)
        prompt = prompt.partial(tool_names=", ".join([tool.name for tool in tools]))
        prompt = prompt.partial(current_date=current_date)
        prompt = prompt.partial(ticker=ticker)

        chain = prompt | llm.bind_tools(tools)

        result = chain.invoke(state["messages"])

        report = ""

        if len(result.tool_calls) == 0:
            report = result.content

        return {
            "messages": [result],
            "fundamentals_report": report,
        }

    return fundamentals_analyst_node<|MERGE_RESOLUTION|>--- conflicted
+++ resolved
@@ -19,14 +19,8 @@
         ]
 
         system_message = (
-<<<<<<< HEAD
             "你是一名研究员，负责分析一家公司过去一周的基本面信息。请撰写一份关于该公司基本面信息的综合报告，例如财务文件、公司简介、基本公司财务状况、公司财务历史、内幕情绪和内幕交易，以全面了解该公司的基本面信息，为交易员提供信息。请确保包含尽可能多的细节。不要简单地说趋势好坏参半，要提供详细、细致的分析和见解，以帮助交易员做出决策。"
             + "确保在报告末尾附加一个Markdown表格，以整理报告中的要点，使其井井有条、易于阅读。",
-=======
-            "You are a researcher tasked with analyzing fundamental information over the past week about a company. Please write a comprehensive report of the company's fundamental information such as financial documents, company profile, basic company financials, and company financial history to gain a full view of the company's fundamental information to inform traders. Make sure to include as much detail as possible. Do not simply state the trends are mixed, provide detailed and finegrained analysis and insights that may help traders make decisions."
-            + " Make sure to append a Markdown table at the end of the report to organize key points in the report, organized and easy to read."
-            + " Use the available tools: `get_fundamentals` for comprehensive company analysis, `get_balance_sheet`, `get_cashflow`, and `get_income_statement` for specific financial statements.",
->>>>>>> 06ef8ea6
         )
 
         prompt = ChatPromptTemplate.from_messages(
