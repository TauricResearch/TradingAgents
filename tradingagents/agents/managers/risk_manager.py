<<<<<<< HEAD
import time
import json


def create_risk_manager(llm, memory):
    def risk_manager_node(state) -> dict:

        company_name = state["company_of_interest"]

        history = state["risk_debate_state"]["history"]
        risk_debate_state = state["risk_debate_state"]
        market_research_report = state["market_report"]
        news_report = state["news_report"]
        fundamentals_report = state["news_report"]
        sentiment_report = state["sentiment_report"]
        trader_plan = state["investment_plan"]

        curr_situation = f"{market_research_report}\n\n{sentiment_report}\n\n{news_report}\n\n{fundamentals_report}"
        past_memories = memory.get_memories(curr_situation, n_matches=2)

        past_memory_str = ""
        for i, rec in enumerate(past_memories, 1):
            past_memory_str += rec["recommendation"] + "\n\n"

        prompt = f"""As the Risk Management Judge and Debate Facilitator, your goal is to evaluate the debate between three risk analysts—Risky, Neutral, and Safe/Conservative—and determine the best course of action for the trader. Your decision must result in a clear recommendation: Buy, Sell, or Hold. Choose Hold only if strongly justified by specific arguments, not as a fallback when all sides seem valid. Strive for clarity and decisiveness.

Guidelines for Decision-Making:
1. **Summarize Key Arguments**: Extract the strongest points from each analyst, focusing on relevance to the context.
2. **Provide Rationale**: Support your recommendation with direct quotes and counterarguments from the debate.
3. **Refine the Trader's Plan**: Start with the trader's original plan, **{trader_plan}**, and adjust it based on the analysts' insights.
4. **Learn from Past Mistakes**: Use lessons from **{past_memory_str}** to address prior misjudgments and improve the decision you are making now to make sure you don't make a wrong BUY/SELL/HOLD call that loses money.

Deliverables:
- A clear and actionable recommendation: Buy, Sell, or Hold.
- Detailed reasoning anchored in the debate and past reflections.

---

**Analysts Debate History:**  
{history}

---

Focus on actionable insights and continuous improvement. Build on past lessons, critically evaluate all perspectives, and ensure each decision advances better outcomes. Please write all responses in Korean."""

        response = llm.invoke(prompt)

        new_risk_debate_state = {
            "judge_decision": response.content,
            "history": risk_debate_state["history"],
            "risky_history": risk_debate_state["risky_history"],
            "safe_history": risk_debate_state["safe_history"],
            "neutral_history": risk_debate_state["neutral_history"],
            "latest_speaker": "Judge",
            "current_risky_response": risk_debate_state["current_risky_response"],
            "current_safe_response": risk_debate_state["current_safe_response"],
            "current_neutral_response": risk_debate_state["current_neutral_response"],
            "count": risk_debate_state["count"],
        }

        return {
            "risk_debate_state": new_risk_debate_state,
            "final_trade_decision": response.content,
        }

    return risk_manager_node
=======
import time
import json


def create_risk_manager(llm, memory):
    def risk_manager_node(state) -> dict:

        company_name = state["company_of_interest"]

        history = state["risk_debate_state"]["history"]
        risk_debate_state = state["risk_debate_state"]
        market_research_report = state["market_report"]
        news_report = state["news_report"]
        fundamentals_report = state["news_report"]
        sentiment_report = state["sentiment_report"]
        trader_plan = state["investment_plan"]

        curr_situation = f"{market_research_report}\n\n{sentiment_report}\n\n{news_report}\n\n{fundamentals_report}"
        past_memories = memory.get_memories(curr_situation, n_matches=2)

        past_memory_str = ""
        for i, rec in enumerate(past_memories, 1):
            past_memory_str += rec["recommendation"] + "\n\n"

        prompt = f"""**IMPORTANT THING** Respond in Korean(한국어로 대답해주세요)

As the Risk Management Judge and Debate Facilitator, your goal is to evaluate the debate between three risk analysts—Risky, Neutral, and Safe/Conservative—and determine the best course of action for the trader. Your decision must result in a clear recommendation: Buy, Sell, or Hold. Choose Hold only if strongly justified by specific arguments, not as a fallback when all sides seem valid. Strive for clarity and decisiveness.

Guidelines for Decision-Making:
1. **Summarize Key Arguments**: Extract the strongest points from each analyst, focusing on relevance to the context.
2. **Provide Rationale**: Support your recommendation with direct quotes and counterarguments from the debate.
3. **Refine the Trader's Plan**: Start with the trader's original plan, **{trader_plan}**, and adjust it based on the analysts' insights.
4. **Learn from Past Mistakes**: Use lessons from **{past_memory_str}** to address prior misjudgments and improve the decision you are making now to make sure you don't make a wrong BUY/SELL/HOLD call that loses money.

Deliverables:
- A clear and actionable recommendation: Buy, Sell, or Hold.
- Detailed reasoning anchored in the debate and past reflections.

---

**Analysts Debate History:**  
{history}

---

Focus on actionable insights and continuous improvement. Build on past lessons, critically evaluate all perspectives, and ensure each decision advances better outcomes."""

        response = llm.invoke(prompt)

        new_risk_debate_state = {
            "judge_decision": response.content,
            "history": risk_debate_state["history"],
            "risky_history": risk_debate_state["risky_history"],
            "safe_history": risk_debate_state["safe_history"],
            "neutral_history": risk_debate_state["neutral_history"],
            "latest_speaker": "Judge",
            "current_risky_response": risk_debate_state["current_risky_response"],
            "current_safe_response": risk_debate_state["current_safe_response"],
            "current_neutral_response": risk_debate_state["current_neutral_response"],
            "count": risk_debate_state["count"],
        }

        return {
            "risk_debate_state": new_risk_debate_state,
            "final_trade_decision": response.content,
        }

    return risk_manager_node
>>>>>>> e76e862c
<|MERGE_RESOLUTION|>--- conflicted
+++ resolved
@@ -1,71 +1,3 @@
-<<<<<<< HEAD
-import time
-import json
-
-
-def create_risk_manager(llm, memory):
-    def risk_manager_node(state) -> dict:
-
-        company_name = state["company_of_interest"]
-
-        history = state["risk_debate_state"]["history"]
-        risk_debate_state = state["risk_debate_state"]
-        market_research_report = state["market_report"]
-        news_report = state["news_report"]
-        fundamentals_report = state["news_report"]
-        sentiment_report = state["sentiment_report"]
-        trader_plan = state["investment_plan"]
-
-        curr_situation = f"{market_research_report}\n\n{sentiment_report}\n\n{news_report}\n\n{fundamentals_report}"
-        past_memories = memory.get_memories(curr_situation, n_matches=2)
-
-        past_memory_str = ""
-        for i, rec in enumerate(past_memories, 1):
-            past_memory_str += rec["recommendation"] + "\n\n"
-
-        prompt = f"""As the Risk Management Judge and Debate Facilitator, your goal is to evaluate the debate between three risk analysts—Risky, Neutral, and Safe/Conservative—and determine the best course of action for the trader. Your decision must result in a clear recommendation: Buy, Sell, or Hold. Choose Hold only if strongly justified by specific arguments, not as a fallback when all sides seem valid. Strive for clarity and decisiveness.
-
-Guidelines for Decision-Making:
-1. **Summarize Key Arguments**: Extract the strongest points from each analyst, focusing on relevance to the context.
-2. **Provide Rationale**: Support your recommendation with direct quotes and counterarguments from the debate.
-3. **Refine the Trader's Plan**: Start with the trader's original plan, **{trader_plan}**, and adjust it based on the analysts' insights.
-4. **Learn from Past Mistakes**: Use lessons from **{past_memory_str}** to address prior misjudgments and improve the decision you are making now to make sure you don't make a wrong BUY/SELL/HOLD call that loses money.
-
-Deliverables:
-- A clear and actionable recommendation: Buy, Sell, or Hold.
-- Detailed reasoning anchored in the debate and past reflections.
-
----
-
-**Analysts Debate History:**  
-{history}
-
----
-
-Focus on actionable insights and continuous improvement. Build on past lessons, critically evaluate all perspectives, and ensure each decision advances better outcomes. Please write all responses in Korean."""
-
-        response = llm.invoke(prompt)
-
-        new_risk_debate_state = {
-            "judge_decision": response.content,
-            "history": risk_debate_state["history"],
-            "risky_history": risk_debate_state["risky_history"],
-            "safe_history": risk_debate_state["safe_history"],
-            "neutral_history": risk_debate_state["neutral_history"],
-            "latest_speaker": "Judge",
-            "current_risky_response": risk_debate_state["current_risky_response"],
-            "current_safe_response": risk_debate_state["current_safe_response"],
-            "current_neutral_response": risk_debate_state["current_neutral_response"],
-            "count": risk_debate_state["count"],
-        }
-
-        return {
-            "risk_debate_state": new_risk_debate_state,
-            "final_trade_decision": response.content,
-        }
-
-    return risk_manager_node
-=======
 import time
 import json
 
@@ -133,5 +65,4 @@
             "final_trade_decision": response.content,
         }
 
-    return risk_manager_node
->>>>>>> e76e862c
+    return risk_manager_node