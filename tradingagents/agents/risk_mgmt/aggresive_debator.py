<<<<<<< HEAD
import time
import json


def create_risky_debator(llm):
    def risky_node(state) -> dict:
        risk_debate_state = state["risk_debate_state"]
        history = risk_debate_state.get("history", "")
        risky_history = risk_debate_state.get("risky_history", "")

        current_safe_response = risk_debate_state.get("current_safe_response", "")
        current_neutral_response = risk_debate_state.get("current_neutral_response", "")

        market_research_report = state["market_report"]
        sentiment_report = state["sentiment_report"]
        news_report = state["news_report"]
        fundamentals_report = state["fundamentals_report"]

        trader_decision = state["trader_investment_plan"]

        prompt = f"""As the Risky Risk Analyst, your role is to actively champion high-reward, high-risk opportunities, emphasizing bold strategies and competitive advantages. When evaluating the trader's decision or plan, focus intently on the potential upside, growth potential, and innovative benefits—even when these come with elevated risk. Use the provided market data and sentiment analysis to strengthen your arguments and challenge the opposing views. Specifically, respond directly to each point made by the conservative and neutral analysts, countering with data-driven rebuttals and persuasive reasoning. Highlight where their caution might miss critical opportunities or where their assumptions may be overly conservative. Here is the trader's decision:

{trader_decision}

Your task is to create a compelling case for the trader's decision by questioning and critiquing the conservative and neutral stances to demonstrate why your high-reward perspective offers the best path forward. Incorporate insights from the following sources into your arguments:

Market Research Report: {market_research_report}
Social Media Sentiment Report: {sentiment_report}
Latest World Affairs Report: {news_report}
Company Fundamentals Report: {fundamentals_report}
Here is the current conversation history: {history} Here are the last arguments from the conservative analyst: {current_safe_response} Here are the last arguments from the neutral analyst: {current_neutral_response}. If there are no responses from the other viewpoints, do not halluncinate and just present your point.

Engage actively by addressing any specific concerns raised, refuting the weaknesses in their logic, and asserting the benefits of risk-taking to outpace market norms. Maintain a focus on debating and persuading, not just presenting data. Challenge each counterpoint to underscore why a high-risk approach is optimal. Output conversationally as if you are speaking without any special formatting. Please write all responses in Korean."""

        response = llm.invoke(prompt)

        argument = f"Risky Analyst: {response.content}"

        new_risk_debate_state = {
            "history": history + "\n" + argument,
            "risky_history": risky_history + "\n" + argument,
            "safe_history": risk_debate_state.get("safe_history", ""),
            "neutral_history": risk_debate_state.get("neutral_history", ""),
            "latest_speaker": "Risky",
            "current_risky_response": argument,
            "current_safe_response": risk_debate_state.get("current_safe_response", ""),
            "current_neutral_response": risk_debate_state.get(
                "current_neutral_response", ""
            ),
            "count": risk_debate_state["count"] + 1,
        }

        return {"risk_debate_state": new_risk_debate_state}

    return risky_node
=======
import time
import json


def create_risky_debator(llm):
    def risky_node(state) -> dict:
        risk_debate_state = state["risk_debate_state"]
        history = risk_debate_state.get("history", "")
        risky_history = risk_debate_state.get("risky_history", "")

        current_safe_response = risk_debate_state.get("current_safe_response", "")
        current_neutral_response = risk_debate_state.get("current_neutral_response", "")

        market_research_report = state["market_report"]
        sentiment_report = state["sentiment_report"]
        news_report = state["news_report"]
        fundamentals_report = state["fundamentals_report"]

        trader_decision = state["trader_investment_plan"]

        prompt = f"""**IMPORTANT THING** Respond in Korean(한국어로 대답해주세요)

As the Risky Risk Analyst, your role is to actively champion high-reward, high-risk opportunities, emphasizing bold strategies and competitive advantages. When evaluating the trader's decision or plan, focus intently on the potential upside, growth potential, and innovative benefits—even when these come with elevated risk. Use the provided market data and sentiment analysis to strengthen your arguments and challenge the opposing views. Specifically, respond directly to each point made by the conservative and neutral analysts, countering with data-driven rebuttals and persuasive reasoning. Highlight where their caution might miss critical opportunities or where their assumptions may be overly conservative. Here is the trader's decision:

{trader_decision}

Your task is to create a compelling case for the trader's decision by questioning and critiquing the conservative and neutral stances to demonstrate why your high-reward perspective offers the best path forward. Incorporate insights from the following sources into your arguments:

Market Research Report: {market_research_report}
Social Media Sentiment Report: {sentiment_report}
Latest World Affairs Report: {news_report}
Company Fundamentals Report: {fundamentals_report}
Here is the current conversation history: {history} Here are the last arguments from the conservative analyst: {current_safe_response} Here are the last arguments from the neutral analyst: {current_neutral_response}. If there are no responses from the other viewpoints, do not halluncinate and just present your point.

Engage actively by addressing any specific concerns raised, refuting the weaknesses in their logic, and asserting the benefits of risk-taking to outpace market norms. Maintain a focus on debating and persuading, not just presenting data. Challenge each counterpoint to underscore why a high-risk approach is optimal. Output conversationally as if you are speaking without any special formatting."""

        response = llm.invoke(prompt)

        argument = f"Risky Analyst: {response.content}"

        new_risk_debate_state = {
            "history": history + "\n" + argument,
            "risky_history": risky_history + "\n" + argument,
            "safe_history": risk_debate_state.get("safe_history", ""),
            "neutral_history": risk_debate_state.get("neutral_history", ""),
            "latest_speaker": "Risky",
            "current_risky_response": argument,
            "current_safe_response": risk_debate_state.get("current_safe_response", ""),
            "current_neutral_response": risk_debate_state.get(
                "current_neutral_response", ""
            ),
            "count": risk_debate_state["count"] + 1,
        }

        return {"risk_debate_state": new_risk_debate_state}

    return risky_node
>>>>>>> e76e862c
<|MERGE_RESOLUTION|>--- conflicted
+++ resolved
@@ -1,60 +1,3 @@
-<<<<<<< HEAD
-import time
-import json
-
-
-def create_risky_debator(llm):
-    def risky_node(state) -> dict:
-        risk_debate_state = state["risk_debate_state"]
-        history = risk_debate_state.get("history", "")
-        risky_history = risk_debate_state.get("risky_history", "")
-
-        current_safe_response = risk_debate_state.get("current_safe_response", "")
-        current_neutral_response = risk_debate_state.get("current_neutral_response", "")
-
-        market_research_report = state["market_report"]
-        sentiment_report = state["sentiment_report"]
-        news_report = state["news_report"]
-        fundamentals_report = state["fundamentals_report"]
-
-        trader_decision = state["trader_investment_plan"]
-
-        prompt = f"""As the Risky Risk Analyst, your role is to actively champion high-reward, high-risk opportunities, emphasizing bold strategies and competitive advantages. When evaluating the trader's decision or plan, focus intently on the potential upside, growth potential, and innovative benefits—even when these come with elevated risk. Use the provided market data and sentiment analysis to strengthen your arguments and challenge the opposing views. Specifically, respond directly to each point made by the conservative and neutral analysts, countering with data-driven rebuttals and persuasive reasoning. Highlight where their caution might miss critical opportunities or where their assumptions may be overly conservative. Here is the trader's decision:
-
-{trader_decision}
-
-Your task is to create a compelling case for the trader's decision by questioning and critiquing the conservative and neutral stances to demonstrate why your high-reward perspective offers the best path forward. Incorporate insights from the following sources into your arguments:
-
-Market Research Report: {market_research_report}
-Social Media Sentiment Report: {sentiment_report}
-Latest World Affairs Report: {news_report}
-Company Fundamentals Report: {fundamentals_report}
-Here is the current conversation history: {history} Here are the last arguments from the conservative analyst: {current_safe_response} Here are the last arguments from the neutral analyst: {current_neutral_response}. If there are no responses from the other viewpoints, do not halluncinate and just present your point.
-
-Engage actively by addressing any specific concerns raised, refuting the weaknesses in their logic, and asserting the benefits of risk-taking to outpace market norms. Maintain a focus on debating and persuading, not just presenting data. Challenge each counterpoint to underscore why a high-risk approach is optimal. Output conversationally as if you are speaking without any special formatting. Please write all responses in Korean."""
-
-        response = llm.invoke(prompt)
-
-        argument = f"Risky Analyst: {response.content}"
-
-        new_risk_debate_state = {
-            "history": history + "\n" + argument,
-            "risky_history": risky_history + "\n" + argument,
-            "safe_history": risk_debate_state.get("safe_history", ""),
-            "neutral_history": risk_debate_state.get("neutral_history", ""),
-            "latest_speaker": "Risky",
-            "current_risky_response": argument,
-            "current_safe_response": risk_debate_state.get("current_safe_response", ""),
-            "current_neutral_response": risk_debate_state.get(
-                "current_neutral_response", ""
-            ),
-            "count": risk_debate_state["count"] + 1,
-        }
-
-        return {"risk_debate_state": new_risk_debate_state}
-
-    return risky_node
-=======
 import time
 import json
 
@@ -111,5 +54,4 @@
 
         return {"risk_debate_state": new_risk_debate_state}
 
-    return risky_node
->>>>>>> e76e862c
+    return risky_node