--- conflicted
+++ resolved
@@ -1,60 +1,3 @@
-<<<<<<< HEAD
-import time
-import json
-
-
-def create_neutral_debator(llm):
-    def neutral_node(state) -> dict:
-        risk_debate_state = state["risk_debate_state"]
-        history = risk_debate_state.get("history", "")
-        neutral_history = risk_debate_state.get("neutral_history", "")
-
-        current_risky_response = risk_debate_state.get("current_risky_response", "")
-        current_safe_response = risk_debate_state.get("current_safe_response", "")
-
-        market_research_report = state["market_report"]
-        sentiment_report = state["sentiment_report"]
-        news_report = state["news_report"]
-        fundamentals_report = state["fundamentals_report"]
-
-        trader_decision = state["trader_investment_plan"]
-
-        prompt = f"""As the Neutral Risk Analyst, your role is to provide a balanced perspective, weighing both the potential benefits and risks of the trader's decision or plan. You prioritize a well-rounded approach, evaluating the upsides and downsides while factoring in broader market trends, potential economic shifts, and diversification strategies.Here is the trader's decision:
-
-{trader_decision}
-
-Your task is to challenge both the Risky and Safe Analysts, pointing out where each perspective may be overly optimistic or overly cautious. Use insights from the following data sources to support a moderate, sustainable strategy to adjust the trader's decision:
-
-Market Research Report: {market_research_report}
-Social Media Sentiment Report: {sentiment_report}
-Latest World Affairs Report: {news_report}
-Company Fundamentals Report: {fundamentals_report}
-Here is the current conversation history: {history} Here is the last response from the risky analyst: {current_risky_response} Here is the last response from the safe analyst: {current_safe_response}. If there are no responses from the other viewpoints, do not halluncinate and just present your point.
-
-Engage actively by analyzing both sides critically, addressing weaknesses in the risky and conservative arguments to advocate for a more balanced approach. Challenge each of their points to illustrate why a moderate risk strategy might offer the best of both worlds, providing growth potential while safeguarding against extreme volatility. Focus on debating rather than simply presenting data, aiming to show that a balanced view can lead to the most reliable outcomes. Output conversationally as if you are speaking without any special formatting. Please write all responses in Korean."""
-
-        response = llm.invoke(prompt)
-
-        argument = f"Neutral Analyst: {response.content}"
-
-        new_risk_debate_state = {
-            "history": history + "\n" + argument,
-            "risky_history": risk_debate_state.get("risky_history", ""),
-            "safe_history": risk_debate_state.get("safe_history", ""),
-            "neutral_history": neutral_history + "\n" + argument,
-            "latest_speaker": "Neutral",
-            "current_risky_response": risk_debate_state.get(
-                "current_risky_response", ""
-            ),
-            "current_safe_response": risk_debate_state.get("current_safe_response", ""),
-            "current_neutral_response": argument,
-            "count": risk_debate_state["count"] + 1,
-        }
-
-        return {"risk_debate_state": new_risk_debate_state}
-
-    return neutral_node
-=======
 import time
 import json
 
@@ -111,5 +54,4 @@
 
         return {"risk_debate_state": new_risk_debate_state}
 
-    return neutral_node
->>>>>>> e76e862c
+    return neutral_node