--- conflicted
+++ resolved
@@ -1,63 +1,3 @@
-<<<<<<< HEAD
-from langchain_core.messages import AIMessage
-import time
-import json
-
-
-def create_safe_debator(llm):
-    def safe_node(state) -> dict:
-        risk_debate_state = state["risk_debate_state"]
-        history = risk_debate_state.get("history", "")
-        safe_history = risk_debate_state.get("safe_history", "")
-
-        current_risky_response = risk_debate_state.get("current_risky_response", "")
-        current_neutral_response = risk_debate_state.get("current_neutral_response", "")
-
-        market_research_report = state["market_report"]
-        sentiment_report = state["sentiment_report"]
-        news_report = state["news_report"]
-        fundamentals_report = state["fundamentals_report"]
-
-        trader_decision = state["trader_investment_plan"]
-
-        prompt = f"""As the Safe/Conservative Risk Analyst, your primary objective is to protect assets, minimize volatility, and ensure steady, reliable growth. You prioritize stability, security, and risk mitigation, carefully assessing potential losses, economic downturns, and market volatility. When evaluating the trader's decision or plan, critically examine high-risk elements, pointing out where the decision may expose the firm to undue risk and where more cautious alternatives could secure long-term gains. Here is the trader's decision:
-
-{trader_decision}
-
-Your task is to actively counter the arguments of the Risky and Neutral Analysts, highlighting where their views may overlook potential threats or fail to prioritize sustainability. Respond directly to their points, drawing from the following data sources to build a convincing case for a low-risk approach adjustment to the trader's decision:
-
-Market Research Report: {market_research_report}
-Social Media Sentiment Report: {sentiment_report}
-Latest World Affairs Report: {news_report}
-Company Fundamentals Report: {fundamentals_report}
-Here is the current conversation history: {history} Here is the last response from the risky analyst: {current_risky_response} Here is the last response from the neutral analyst: {current_neutral_response}. If there are no responses from the other viewpoints, do not halluncinate and just present your point.
-
-Engage by questioning their optimism and emphasizing the potential downsides they may have overlooked. Address each of their counterpoints to showcase why a conservative stance is ultimately the safest path for the firm's assets. Focus on debating and critiquing their arguments to demonstrate the strength of a low-risk strategy over their approaches. Output conversationally as if you are speaking without any special formatting. Please write all responses in Korean."""
-
-        response = llm.invoke(prompt)
-
-        argument = f"Safe Analyst: {response.content}"
-
-        new_risk_debate_state = {
-            "history": history + "\n" + argument,
-            "risky_history": risk_debate_state.get("risky_history", ""),
-            "safe_history": safe_history + "\n" + argument,
-            "neutral_history": risk_debate_state.get("neutral_history", ""),
-            "latest_speaker": "Safe",
-            "current_risky_response": risk_debate_state.get(
-                "current_risky_response", ""
-            ),
-            "current_safe_response": argument,
-            "current_neutral_response": risk_debate_state.get(
-                "current_neutral_response", ""
-            ),
-            "count": risk_debate_state["count"] + 1,
-        }
-
-        return {"risk_debate_state": new_risk_debate_state}
-
-    return safe_node
-=======
 from langchain_core.messages import AIMessage
 import time
 import json
@@ -117,5 +57,4 @@
 
         return {"risk_debate_state": new_risk_debate_state}
 
-    return safe_node
->>>>>>> e76e862c
+    return safe_node