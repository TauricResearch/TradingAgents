import os

import chromadb
from chromadb.config import Settings
from openai import OpenAI
from sentence_transformers import SentenceTransformer

class FinancialSituationMemory:
    def __init__(self, name, config):
        if config["backend_url"] == "http://localhost:11434/v1":
            self.embedding = "nomic-embed-text"
        else:
            self.embedding = "text-embedding-3-small"
<<<<<<< HEAD
=======
        self.client = OpenAI(base_url=config["backend_url"])
>>>>>>> 13b826a3
        self.chroma_client = chromadb.Client(Settings(allow_reset=True))
        self.situation_collection = self.chroma_client.create_collection(name=name)

    def get_embedding(self, text):
        """Get OpenAI embedding for a text"""
        if os.environ.get("OPENAI_API_KEY"):
            client = OpenAI()
            response = client.embeddings.create(
                model=self.embedding, input=text
            )
            return response.data[0].embedding
        else:
            model = SentenceTransformer("all-MiniLM-L6-v2")
            embeddings = model.encode(text, convert_to_numpy=True)
            return embeddings


    def add_situations(self, situations_and_advice):
        """Add financial situations and their corresponding advice. Parameter is a list of tuples (situation, rec)"""

        situations = []
        advice = []
        ids = []
        embeddings = []

        offset = self.situation_collection.count()

        for i, (situation, recommendation) in enumerate(situations_and_advice):
            situations.append(situation)
            advice.append(recommendation)
            ids.append(str(offset + i))
            embeddings.append(self.get_embedding(situation))

        self.situation_collection.add(
            documents=situations,
            metadatas=[{"recommendation": rec} for rec in advice],
            embeddings=embeddings,
            ids=ids,
        )

    def get_memories(self, current_situation, n_matches=1):
        """Find matching recommendations using OpenAI embeddings"""
        query_embedding = self.get_embedding(current_situation)

        results = self.situation_collection.query(
            query_embeddings=[query_embedding],
            n_results=n_matches,
            include=["metadatas", "documents", "distances"],
        )

        matched_results = []
        for i in range(len(results["documents"][0])):
            matched_results.append(
                {
                    "matched_situation": results["documents"][0][i],
                    "recommendation": results["metadatas"][0][i]["recommendation"],
                    "similarity_score": 1 - results["distances"][0][i],
                }
            )

        return matched_results


if __name__ == "__main__":
    # Example usage
    matcher = FinancialSituationMemory()

    # Example data
    example_data = [
        (
            "High inflation rate with rising interest rates and declining consumer spending",
            "Consider defensive sectors like consumer staples and utilities. Review fixed-income portfolio duration.",
        ),
        (
            "Tech sector showing high volatility with increasing institutional selling pressure",
            "Reduce exposure to high-growth tech stocks. Look for value opportunities in established tech companies with strong cash flows.",
        ),
        (
            "Strong dollar affecting emerging markets with increasing forex volatility",
            "Hedge currency exposure in international positions. Consider reducing allocation to emerging market debt.",
        ),
        (
            "Market showing signs of sector rotation with rising yields",
            "Rebalance portfolio to maintain target allocations. Consider increasing exposure to sectors benefiting from higher rates.",
        ),
    ]

    # Add the example situations and recommendations
    matcher.add_situations(example_data)

    # Example query
    current_situation = """
    Market showing increased volatility in tech sector, with institutional investors 
    reducing positions and rising interest rates affecting growth stock valuations
    """

    try:
        recommendations = matcher.get_memories(current_situation, n_matches=2)

        for i, rec in enumerate(recommendations, 1):
            print(f"\nMatch {i}:")
            print(f"Similarity Score: {rec['similarity_score']:.2f}")
            print(f"Matched Situation: {rec['matched_situation']}")
            print(f"Recommendation: {rec['recommendation']}")

    except Exception as e:
        print(f"Error during recommendation: {str(e)}")<|MERGE_RESOLUTION|>--- conflicted
+++ resolved
@@ -11,10 +11,7 @@
             self.embedding = "nomic-embed-text"
         else:
             self.embedding = "text-embedding-3-small"
-<<<<<<< HEAD
-=======
         self.client = OpenAI(base_url=config["backend_url"])
->>>>>>> 13b826a3
         self.chroma_client = chromadb.Client(Settings(allow_reset=True))
         self.situation_collection = self.chroma_client.create_collection(name=name)
 
