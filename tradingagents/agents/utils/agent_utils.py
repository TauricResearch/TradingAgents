<<<<<<< HEAD
from langchain_core.messages import BaseMessage, HumanMessage, ToolMessage, AIMessage
from typing import List
from typing import Annotated
from langchain_core.prompts import ChatPromptTemplate, MessagesPlaceholder
from langchain_core.messages import RemoveMessage
from langchain_core.tools import tool
from datetime import date, timedelta, datetime
import functools
import pandas as pd
import os
from dateutil.relativedelta import relativedelta
from langchain_openai import ChatOpenAI
import tradingagents.dataflows.interface as interface
from tradingagents.default_config import DEFAULT_CONFIG


def create_msg_delete():
    def delete_messages(state):
        """To prevent message history from overflowing, regularly clear message history after a stage of the pipeline is done"""
        messages = state["messages"]
        return {"messages": [RemoveMessage(id=m.id) for m in messages]}

    return delete_messages


class Toolkit:
    _config = DEFAULT_CONFIG.copy()

    @classmethod
    def update_config(cls, config):
        """Update the class-level configuration."""
        cls._config.update(config)

    @property
    def config(self):
        """Access the configuration."""
        return self._config

    def __init__(self, config=None):
        if config:
            self.update_config(config)

    @staticmethod
    @tool
    def get_reddit_news(
        curr_date: Annotated[str, "Date you want to get news for in yyyy-mm-dd format"],
    ) -> str:
        """
        Retrieve global news from Reddit within a specified time frame.
        Args:
            curr_date (str): Date you want to get news for in yyyy-mm-dd format
        Returns:
            str: A formatted dataframe containing the latest global news from Reddit in the specified time frame.
        """
        
        global_news_result = interface.get_reddit_global_news(curr_date, 7, 5)

        return global_news_result

    @staticmethod
    @tool
    def get_finnhub_news(
        ticker: Annotated[
            str,
            "Search query of a company, e.g. 'AAPL, TSM, etc.",
        ],
        start_date: Annotated[str, "Start date in yyyy-mm-dd format"],
        end_date: Annotated[str, "End date in yyyy-mm-dd format"],
    ):
        """
        Retrieve the latest news about a given stock from Finnhub within a date range
        Args:
            ticker (str): Ticker of a company. e.g. AAPL, TSM
            start_date (str): Start date in yyyy-mm-dd format
            end_date (str): End date in yyyy-mm-dd format
        Returns:
            str: A formatted dataframe containing news about the company within the date range from start_date to end_date
        """

        end_date_str = end_date

        end_date = datetime.strptime(end_date, "%Y-%m-%d")
        start_date = datetime.strptime(start_date, "%Y-%m-%d")
        look_back_days = (end_date - start_date).days

        finnhub_news_result = interface.get_finnhub_news(
            ticker, end_date_str, look_back_days
        )

        return finnhub_news_result

    @staticmethod
    @tool
    def get_reddit_stock_info(
        ticker: Annotated[
            str,
            "Ticker of a company. e.g. AAPL, TSM",
        ],
        curr_date: Annotated[str, "Current date you want to get news for"],
    ) -> str:
        """
        Retrieve the latest news about a given stock from Reddit, given the current date.
        Args:
            ticker (str): Ticker of a company. e.g. AAPL, TSM
            curr_date (str): current date in yyyy-mm-dd format to get news for
        Returns:
            str: A formatted dataframe containing the latest news about the company on the given date
        """

        stock_news_results = interface.get_reddit_company_news(ticker, curr_date, 7, 5)

        return stock_news_results

    @staticmethod
    @tool
    def get_YFin_data(
        symbol: Annotated[str, "ticker symbol of the company"],
        start_date: Annotated[str, "Start date in yyyy-mm-dd format"],
        end_date: Annotated[str, "Start date in yyyy-mm-dd format"],
    ) -> str:
        """
        Retrieve the stock price data for a given ticker symbol from Yahoo Finance.
        Args:
            symbol (str): Ticker symbol of the company, e.g. AAPL, TSM
            start_date (str): Start date in yyyy-mm-dd format
            end_date (str): End date in yyyy-mm-dd format
        Returns:
            str: A formatted dataframe containing the stock price data for the specified ticker symbol in the specified date range.
        """

        result_data = interface.get_YFin_data(symbol, start_date, end_date)

        return result_data

    @staticmethod
    @tool
    def get_YFin_data_online(
        symbol: Annotated[str, "ticker symbol of the company"],
        start_date: Annotated[str, "Start date in yyyy-mm-dd format"],
        end_date: Annotated[str, "Start date in yyyy-mm-dd format"],
    ) -> str:
        """
        Retrieve the stock price data for a given ticker symbol from Yahoo Finance.
        Args:
            symbol (str): Ticker symbol of the company, e.g. AAPL, TSM
            start_date (str): Start date in yyyy-mm-dd format
            end_date (str): End date in yyyy-mm-dd format
        Returns:
            str: A formatted dataframe containing the stock price data for the specified ticker symbol in the specified date range.
        """

        result_data = interface.get_YFin_data_online(symbol, start_date, end_date)

        return result_data

    @staticmethod
    @tool
    def get_stockstats_indicators_report(
        symbol: Annotated[str, "ticker symbol of the company"],
        indicator: Annotated[
            str, "technical indicator to get the analysis and report of"
        ],
        curr_date: Annotated[
            str, "The current trading date you are trading on, YYYY-mm-dd"
        ],
        look_back_days: Annotated[int, "how many days to look back"] = 30,
    ) -> str:
        """
        Retrieve stock stats indicators for a given ticker symbol and indicator.
        Args:
            symbol (str): Ticker symbol of the company, e.g. AAPL, TSM
            indicator (str): Technical indicator to get the analysis and report of
            curr_date (str): The current trading date you are trading on, YYYY-mm-dd
            look_back_days (int): How many days to look back, default is 30
        Returns:
            str: A formatted dataframe containing the stock stats indicators for the specified ticker symbol and indicator.
        """

        result_stockstats = interface.get_stock_stats_indicators_window(
            symbol, indicator, curr_date, look_back_days, False
        )

        return result_stockstats

    @staticmethod
    @tool
    def get_stockstats_indicators_report_online(
        symbol: Annotated[str, "ticker symbol of the company"],
        indicator: Annotated[
            str, "technical indicator to get the analysis and report of"
        ],
        curr_date: Annotated[
            str, "The current trading date you are trading on, YYYY-mm-dd"
        ],
        look_back_days: Annotated[int, "how many days to look back"] = 30,
    ) -> str:
        """
        Retrieve stock stats indicators for a given ticker symbol and indicator.
        Args:
            symbol (str): Ticker symbol of the company, e.g. AAPL, TSM
            indicator (str): Technical indicator to get the analysis and report of
            curr_date (str): The current trading date you are trading on, YYYY-mm-dd
            look_back_days (int): How many days to look back, default is 30
        Returns:
            str: A formatted dataframe containing the stock stats indicators for the specified ticker symbol and indicator.
        """

        result_stockstats = interface.get_stock_stats_indicators_window(
            symbol, indicator, curr_date, look_back_days, True
        )

        return result_stockstats

    @staticmethod
    @tool
    def get_finnhub_company_insider_sentiment(
        ticker: Annotated[str, "ticker symbol for the company"],
        curr_date: Annotated[
            str,
            "current date of you are trading at, yyyy-mm-dd",
        ],
    ):
        """
        Retrieve insider sentiment information about a company (retrieved from public SEC information) for the past 30 days
        Args:
            ticker (str): ticker symbol of the company
            curr_date (str): current date you are trading at, yyyy-mm-dd
        Returns:
            str: a report of the sentiment in the past 30 days starting at curr_date
        """

        data_sentiment = interface.get_finnhub_company_insider_sentiment(
            ticker, curr_date, 30
        )

        return data_sentiment

    @staticmethod
    @tool
    def get_finnhub_company_insider_transactions(
        ticker: Annotated[str, "ticker symbol"],
        curr_date: Annotated[
            str,
            "current date you are trading at, yyyy-mm-dd",
        ],
    ):
        """
        Retrieve insider transaction information about a company (retrieved from public SEC information) for the past 30 days
        Args:
            ticker (str): ticker symbol of the company
            curr_date (str): current date you are trading at, yyyy-mm-dd
        Returns:
            str: a report of the company's insider transactions/trading information in the past 30 days
        """

        data_trans = interface.get_finnhub_company_insider_transactions(
            ticker, curr_date, 30
        )

        return data_trans

    @staticmethod
    @tool
    def get_simfin_balance_sheet(
        ticker: Annotated[str, "ticker symbol"],
        freq: Annotated[
            str,
            "reporting frequency of the company's financial history: annual/quarterly",
        ],
        curr_date: Annotated[str, "current date you are trading at, yyyy-mm-dd"],
    ):
        """
        Retrieve the most recent balance sheet of a company
        Args:
            ticker (str): ticker symbol of the company
            freq (str): reporting frequency of the company's financial history: annual / quarterly
            curr_date (str): current date you are trading at, yyyy-mm-dd
        Returns:
            str: a report of the company's most recent balance sheet
        """

        data_balance_sheet = interface.get_simfin_balance_sheet(ticker, freq, curr_date)

        return data_balance_sheet

    @staticmethod
    @tool
    def get_simfin_cashflow(
        ticker: Annotated[str, "ticker symbol"],
        freq: Annotated[
            str,
            "reporting frequency of the company's financial history: annual/quarterly",
        ],
        curr_date: Annotated[str, "current date you are trading at, yyyy-mm-dd"],
    ):
        """
        Retrieve the most recent cash flow statement of a company
        Args:
            ticker (str): ticker symbol of the company
            freq (str): reporting frequency of the company's financial history: annual / quarterly
            curr_date (str): current date you are trading at, yyyy-mm-dd
        Returns:
                str: a report of the company's most recent cash flow statement
        """

        data_cashflow = interface.get_simfin_cashflow(ticker, freq, curr_date)

        return data_cashflow

    @staticmethod
    @tool
    def get_simfin_income_stmt(
        ticker: Annotated[str, "ticker symbol"],
        freq: Annotated[
            str,
            "reporting frequency of the company's financial history: annual/quarterly",
        ],
        curr_date: Annotated[str, "current date you are trading at, yyyy-mm-dd"],
    ):
        """
        Retrieve the most recent income statement of a company
        Args:
            ticker (str): ticker symbol of the company
            freq (str): reporting frequency of the company's financial history: annual / quarterly
            curr_date (str): current date you are trading at, yyyy-mm-dd
        Returns:
                str: a report of the company's most recent income statement
        """

        data_income_stmt = interface.get_simfin_income_statements(
            ticker, freq, curr_date
        )

        return data_income_stmt

    @staticmethod
    @tool
    def get_google_news(
        query: Annotated[str, "Query to search with"],
        curr_date: Annotated[str, "Curr date in yyyy-mm-dd format"],
    ):
        """
        Retrieve the latest news from Google News based on a query and date range.
        Args:
            query (str): Query to search with
            curr_date (str): Current date in yyyy-mm-dd format
            look_back_days (int): How many days to look back
        Returns:
            str: A formatted string containing the latest news from Google News based on the query and date range.
        """

        google_news_results = interface.get_google_news(query, curr_date, 7)

        return google_news_results

    @staticmethod
    @tool
    def get_stock_news_openai(
        ticker: Annotated[str, "the company's ticker"],
        curr_date: Annotated[str, "Current date in yyyy-mm-dd format"],
    ):
        """
        Retrieve the latest news about a given stock by using OpenAI's news API.
        Args:
            ticker (str): Ticker of a company. e.g. AAPL, TSM
            curr_date (str): Current date in yyyy-mm-dd format
        Returns:
            str: A formatted string containing the latest news about the company on the given date.
        """

        openai_news_results = interface.get_stock_news_openai(ticker, curr_date)

        return openai_news_results

    @staticmethod
    @tool
    def get_global_news_openai(
        curr_date: Annotated[str, "Current date in yyyy-mm-dd format"],
    ):
        """
        Retrieve the latest macroeconomics news on a given date using OpenAI's macroeconomics news API.
        Args:
            curr_date (str): Current date in yyyy-mm-dd format
        Returns:
            str: A formatted string containing the latest macroeconomic news on the given date.
        """

        openai_news_results = interface.get_global_news_openai(curr_date)

        return openai_news_results

    @staticmethod
    @tool
    def get_fundamentals_openai(
        ticker: Annotated[str, "the company's ticker"],
        curr_date: Annotated[str, "Current date in yyyy-mm-dd format"],
    ):
        """
        Retrieve the latest fundamental information about a given stock on a given date by using OpenAI's news API.
        Args:
            ticker (str): Ticker of a company. e.g. AAPL, TSM
            curr_date (str): Current date in yyyy-mm-dd format
        Returns:
            str: A formatted string containing the latest fundamental information about the company on the given date.
        """

        openai_fundamentals_results = interface.get_fundamentals_openai(
            ticker, curr_date
        )

        return openai_fundamentals_results
=======
from langchain_core.messages import BaseMessage, HumanMessage, ToolMessage, AIMessage
from typing import List
from typing import Annotated
from langchain_core.prompts import ChatPromptTemplate, MessagesPlaceholder
from langchain_core.messages import RemoveMessage
from langchain_core.tools import tool
from datetime import date, timedelta, datetime
import functools
import pandas as pd
import os
from dateutil.relativedelta import relativedelta
from langchain_openai import ChatOpenAI
import tradingagents.dataflows.interface as interface
from tradingagents.default_config import DEFAULT_CONFIG
from langchain_core.messages import HumanMessage


def create_msg_delete():
    def delete_messages(state):
        """Clear messages and add placeholder for Anthropic compatibility"""
        messages = state["messages"]
        
        # Remove all messages
        removal_operations = [RemoveMessage(id=m.id) for m in messages]
        
        # Add a minimal placeholder message
        placeholder = HumanMessage(content="Continue")
        
        return {"messages": removal_operations + [placeholder]}
    
    return delete_messages


class Toolkit:
    _config = DEFAULT_CONFIG.copy()

    @classmethod
    def update_config(cls, config):
        """Update the class-level configuration."""
        cls._config.update(config)

    @property
    def config(self):
        """Access the configuration."""
        return self._config

    def __init__(self, config=None):
        if config:
            self.update_config(config)

    @staticmethod
    @tool
    def get_reddit_news(
        curr_date: Annotated[str, "Date you want to get news for in yyyy-mm-dd format"],
    ) -> str:
        """
        Retrieve global news from Reddit within a specified time frame.
        Args:
            curr_date (str): Date you want to get news for in yyyy-mm-dd format
        Returns:
            str: A formatted dataframe containing the latest global news from Reddit in the specified time frame.
        """
        
        global_news_result = interface.get_reddit_global_news(curr_date, 7, 5)

        return global_news_result

    @staticmethod
    @tool
    def get_finnhub_news(
        ticker: Annotated[
            str,
            "Search query of a company, e.g. 'AAPL, TSM, etc.",
        ],
        start_date: Annotated[str, "Start date in yyyy-mm-dd format"],
        end_date: Annotated[str, "End date in yyyy-mm-dd format"],
    ):
        """
        Retrieve the latest news about a given stock from Finnhub within a date range
        Args:
            ticker (str): Ticker of a company. e.g. AAPL, TSM
            start_date (str): Start date in yyyy-mm-dd format
            end_date (str): End date in yyyy-mm-dd format
        Returns:
            str: A formatted dataframe containing news about the company within the date range from start_date to end_date
        """

        end_date_str = end_date

        end_date = datetime.strptime(end_date, "%Y-%m-%d")
        start_date = datetime.strptime(start_date, "%Y-%m-%d")
        look_back_days = (end_date - start_date).days

        finnhub_news_result = interface.get_finnhub_news(
            ticker, end_date_str, look_back_days
        )

        return finnhub_news_result

    @staticmethod
    @tool
    def get_reddit_stock_info(
        ticker: Annotated[
            str,
            "Ticker of a company. e.g. AAPL, TSM",
        ],
        curr_date: Annotated[str, "Current date you want to get news for"],
    ) -> str:
        """
        Retrieve the latest news about a given stock from Reddit, given the current date.
        Args:
            ticker (str): Ticker of a company. e.g. AAPL, TSM
            curr_date (str): current date in yyyy-mm-dd format to get news for
        Returns:
            str: A formatted dataframe containing the latest news about the company on the given date
        """

        stock_news_results = interface.get_reddit_company_news(ticker, curr_date, 7, 5)

        return stock_news_results

    @staticmethod
    @tool
    def get_YFin_data(
        symbol: Annotated[str, "ticker symbol of the company"],
        start_date: Annotated[str, "Start date in yyyy-mm-dd format"],
        end_date: Annotated[str, "End date in yyyy-mm-dd format"],
    ) -> str:
        """
        Retrieve the stock price data for a given ticker symbol from Yahoo Finance.
        Args:
            symbol (str): Ticker symbol of the company, e.g. AAPL, TSM
            start_date (str): Start date in yyyy-mm-dd format
            end_date (str): End date in yyyy-mm-dd format
        Returns:
            str: A formatted dataframe containing the stock price data for the specified ticker symbol in the specified date range.
        """

        result_data = interface.get_YFin_data(symbol, start_date, end_date)

        return result_data

    @staticmethod
    @tool
    def get_YFin_data_online(
        symbol: Annotated[str, "ticker symbol of the company"],
        start_date: Annotated[str, "Start date in yyyy-mm-dd format"],
        end_date: Annotated[str, "End date in yyyy-mm-dd format"],
    ) -> str:
        """
        Retrieve the stock price data for a given ticker symbol from Yahoo Finance.
        Args:
            symbol (str): Ticker symbol of the company, e.g. AAPL, TSM
            start_date (str): Start date in yyyy-mm-dd format
            end_date (str): End date in yyyy-mm-dd format
        Returns:
            str: A formatted dataframe containing the stock price data for the specified ticker symbol in the specified date range.
        """

        result_data = interface.get_YFin_data_online(symbol, start_date, end_date)

        return result_data

    @staticmethod
    @tool
    def get_stockstats_indicators_report(
        symbol: Annotated[str, "ticker symbol of the company"],
        indicator: Annotated[
            str, "technical indicator to get the analysis and report of"
        ],
        curr_date: Annotated[
            str, "The current trading date you are trading on, YYYY-mm-dd"
        ],
        look_back_days: Annotated[int, "how many days to look back"] = 30,
    ) -> str:
        """
        Retrieve stock stats indicators for a given ticker symbol and indicator.
        Args:
            symbol (str): Ticker symbol of the company, e.g. AAPL, TSM
            indicator (str): Technical indicator to get the analysis and report of
            curr_date (str): The current trading date you are trading on, YYYY-mm-dd
            look_back_days (int): How many days to look back, default is 30
        Returns:
            str: A formatted dataframe containing the stock stats indicators for the specified ticker symbol and indicator.
        """

        result_stockstats = interface.get_stock_stats_indicators_window(
            symbol, indicator, curr_date, look_back_days, False
        )

        return result_stockstats

    @staticmethod
    @tool
    def get_stockstats_indicators_report_online(
        symbol: Annotated[str, "ticker symbol of the company"],
        indicator: Annotated[
            str, "technical indicator to get the analysis and report of"
        ],
        curr_date: Annotated[
            str, "The current trading date you are trading on, YYYY-mm-dd"
        ],
        look_back_days: Annotated[int, "how many days to look back"] = 30,
    ) -> str:
        """
        Retrieve stock stats indicators for a given ticker symbol and indicator.
        Args:
            symbol (str): Ticker symbol of the company, e.g. AAPL, TSM
            indicator (str): Technical indicator to get the analysis and report of
            curr_date (str): The current trading date you are trading on, YYYY-mm-dd
            look_back_days (int): How many days to look back, default is 30
        Returns:
            str: A formatted dataframe containing the stock stats indicators for the specified ticker symbol and indicator.
        """

        result_stockstats = interface.get_stock_stats_indicators_window(
            symbol, indicator, curr_date, look_back_days, True
        )

        return result_stockstats

    @staticmethod
    @tool
    def get_finnhub_company_insider_sentiment(
        ticker: Annotated[str, "ticker symbol for the company"],
        curr_date: Annotated[
            str,
            "current date of you are trading at, yyyy-mm-dd",
        ],
    ):
        """
        Retrieve insider sentiment information about a company (retrieved from public SEC information) for the past 30 days
        Args:
            ticker (str): ticker symbol of the company
            curr_date (str): current date you are trading at, yyyy-mm-dd
        Returns:
            str: a report of the sentiment in the past 30 days starting at curr_date
        """

        data_sentiment = interface.get_finnhub_company_insider_sentiment(
            ticker, curr_date, 30
        )

        return data_sentiment

    @staticmethod
    @tool
    def get_finnhub_company_insider_transactions(
        ticker: Annotated[str, "ticker symbol"],
        curr_date: Annotated[
            str,
            "current date you are trading at, yyyy-mm-dd",
        ],
    ):
        """
        Retrieve insider transaction information about a company (retrieved from public SEC information) for the past 30 days
        Args:
            ticker (str): ticker symbol of the company
            curr_date (str): current date you are trading at, yyyy-mm-dd
        Returns:
            str: a report of the company's insider transactions/trading information in the past 30 days
        """

        data_trans = interface.get_finnhub_company_insider_transactions(
            ticker, curr_date, 30
        )

        return data_trans

    @staticmethod
    @tool
    def get_simfin_balance_sheet(
        ticker: Annotated[str, "ticker symbol"],
        freq: Annotated[
            str,
            "reporting frequency of the company's financial history: annual/quarterly",
        ],
        curr_date: Annotated[str, "current date you are trading at, yyyy-mm-dd"],
    ):
        """
        Retrieve the most recent balance sheet of a company
        Args:
            ticker (str): ticker symbol of the company
            freq (str): reporting frequency of the company's financial history: annual / quarterly
            curr_date (str): current date you are trading at, yyyy-mm-dd
        Returns:
            str: a report of the company's most recent balance sheet
        """

        data_balance_sheet = interface.get_simfin_balance_sheet(ticker, freq, curr_date)

        return data_balance_sheet

    @staticmethod
    @tool
    def get_simfin_cashflow(
        ticker: Annotated[str, "ticker symbol"],
        freq: Annotated[
            str,
            "reporting frequency of the company's financial history: annual/quarterly",
        ],
        curr_date: Annotated[str, "current date you are trading at, yyyy-mm-dd"],
    ):
        """
        Retrieve the most recent cash flow statement of a company
        Args:
            ticker (str): ticker symbol of the company
            freq (str): reporting frequency of the company's financial history: annual / quarterly
            curr_date (str): current date you are trading at, yyyy-mm-dd
        Returns:
                str: a report of the company's most recent cash flow statement
        """

        data_cashflow = interface.get_simfin_cashflow(ticker, freq, curr_date)

        return data_cashflow

    @staticmethod
    @tool
    def get_simfin_income_stmt(
        ticker: Annotated[str, "ticker symbol"],
        freq: Annotated[
            str,
            "reporting frequency of the company's financial history: annual/quarterly",
        ],
        curr_date: Annotated[str, "current date you are trading at, yyyy-mm-dd"],
    ):
        """
        Retrieve the most recent income statement of a company
        Args:
            ticker (str): ticker symbol of the company
            freq (str): reporting frequency of the company's financial history: annual / quarterly
            curr_date (str): current date you are trading at, yyyy-mm-dd
        Returns:
                str: a report of the company's most recent income statement
        """

        data_income_stmt = interface.get_simfin_income_statements(
            ticker, freq, curr_date
        )

        return data_income_stmt

    @staticmethod
    @tool
    def get_google_news(
        query: Annotated[str, "Query to search with"],
        curr_date: Annotated[str, "Curr date in yyyy-mm-dd format"],
    ):
        """
        Retrieve the latest news from Google News based on a query and date range.
        Args:
            query (str): Query to search with
            curr_date (str): Current date in yyyy-mm-dd format
            look_back_days (int): How many days to look back
        Returns:
            str: A formatted string containing the latest news from Google News based on the query and date range.
        """

        google_news_results = interface.get_google_news(query, curr_date, 7)

        return google_news_results

    @staticmethod
    @tool
    def get_stock_news(
        ticker: Annotated[str, "the company's ticker"],
        curr_date: Annotated[str, "Current date in yyyy-mm-dd format"],
    ):
        """
        Retrieve the latest news about a given stock by using LLM's web search capabilities.
        Args:
            ticker (str): Ticker of a company. e.g. AAPL, TSM
            curr_date (str): Current date in yyyy-mm-dd format
        Returns:
            str: A formatted string containing the latest news about the company on the given date.
        """

        results = interface.get_stock_news(ticker, curr_date)

        return results

    @staticmethod
    @tool
    def get_global_news(
        curr_date: Annotated[str, "Current date in yyyy-mm-dd format"],
    ):
        """
        Retrieve the latest macroeconomics news on a given date using LLM's web search capabilities.
        Args:
            curr_date (str): Current date in yyyy-mm-dd format
        Returns:
            str: A formatted string containing the latest macroeconomic news on the given date.
        """

        results = interface.get_global_news(curr_date)

        return results

    @staticmethod
    @tool
    def get_fundamentals(
        ticker: Annotated[str, "the company's ticker"],
        curr_date: Annotated[str, "Current date in yyyy-mm-dd format"],
    ):
        """
        Retrieve the latest fundamental information about a given stock on a given date by using LLM's web search capabilities.
        Args:
            ticker (str): Ticker of a company. e.g. AAPL, TSM
            curr_date (str): Current date in yyyy-mm-dd format
        Returns:
            str: A formatted string containing the latest fundamental information about the company on the given date.
        """

        results = interface.get_fundamentals(
            ticker, curr_date
        )

        return results
>>>>>>> e76e862c
<|MERGE_RESOLUTION|>--- conflicted
+++ resolved
@@ -1,416 +1,3 @@
-<<<<<<< HEAD
-from langchain_core.messages import BaseMessage, HumanMessage, ToolMessage, AIMessage
-from typing import List
-from typing import Annotated
-from langchain_core.prompts import ChatPromptTemplate, MessagesPlaceholder
-from langchain_core.messages import RemoveMessage
-from langchain_core.tools import tool
-from datetime import date, timedelta, datetime
-import functools
-import pandas as pd
-import os
-from dateutil.relativedelta import relativedelta
-from langchain_openai import ChatOpenAI
-import tradingagents.dataflows.interface as interface
-from tradingagents.default_config import DEFAULT_CONFIG
-
-
-def create_msg_delete():
-    def delete_messages(state):
-        """To prevent message history from overflowing, regularly clear message history after a stage of the pipeline is done"""
-        messages = state["messages"]
-        return {"messages": [RemoveMessage(id=m.id) for m in messages]}
-
-    return delete_messages
-
-
-class Toolkit:
-    _config = DEFAULT_CONFIG.copy()
-
-    @classmethod
-    def update_config(cls, config):
-        """Update the class-level configuration."""
-        cls._config.update(config)
-
-    @property
-    def config(self):
-        """Access the configuration."""
-        return self._config
-
-    def __init__(self, config=None):
-        if config:
-            self.update_config(config)
-
-    @staticmethod
-    @tool
-    def get_reddit_news(
-        curr_date: Annotated[str, "Date you want to get news for in yyyy-mm-dd format"],
-    ) -> str:
-        """
-        Retrieve global news from Reddit within a specified time frame.
-        Args:
-            curr_date (str): Date you want to get news for in yyyy-mm-dd format
-        Returns:
-            str: A formatted dataframe containing the latest global news from Reddit in the specified time frame.
-        """
-        
-        global_news_result = interface.get_reddit_global_news(curr_date, 7, 5)
-
-        return global_news_result
-
-    @staticmethod
-    @tool
-    def get_finnhub_news(
-        ticker: Annotated[
-            str,
-            "Search query of a company, e.g. 'AAPL, TSM, etc.",
-        ],
-        start_date: Annotated[str, "Start date in yyyy-mm-dd format"],
-        end_date: Annotated[str, "End date in yyyy-mm-dd format"],
-    ):
-        """
-        Retrieve the latest news about a given stock from Finnhub within a date range
-        Args:
-            ticker (str): Ticker of a company. e.g. AAPL, TSM
-            start_date (str): Start date in yyyy-mm-dd format
-            end_date (str): End date in yyyy-mm-dd format
-        Returns:
-            str: A formatted dataframe containing news about the company within the date range from start_date to end_date
-        """
-
-        end_date_str = end_date
-
-        end_date = datetime.strptime(end_date, "%Y-%m-%d")
-        start_date = datetime.strptime(start_date, "%Y-%m-%d")
-        look_back_days = (end_date - start_date).days
-
-        finnhub_news_result = interface.get_finnhub_news(
-            ticker, end_date_str, look_back_days
-        )
-
-        return finnhub_news_result
-
-    @staticmethod
-    @tool
-    def get_reddit_stock_info(
-        ticker: Annotated[
-            str,
-            "Ticker of a company. e.g. AAPL, TSM",
-        ],
-        curr_date: Annotated[str, "Current date you want to get news for"],
-    ) -> str:
-        """
-        Retrieve the latest news about a given stock from Reddit, given the current date.
-        Args:
-            ticker (str): Ticker of a company. e.g. AAPL, TSM
-            curr_date (str): current date in yyyy-mm-dd format to get news for
-        Returns:
-            str: A formatted dataframe containing the latest news about the company on the given date
-        """
-
-        stock_news_results = interface.get_reddit_company_news(ticker, curr_date, 7, 5)
-
-        return stock_news_results
-
-    @staticmethod
-    @tool
-    def get_YFin_data(
-        symbol: Annotated[str, "ticker symbol of the company"],
-        start_date: Annotated[str, "Start date in yyyy-mm-dd format"],
-        end_date: Annotated[str, "Start date in yyyy-mm-dd format"],
-    ) -> str:
-        """
-        Retrieve the stock price data for a given ticker symbol from Yahoo Finance.
-        Args:
-            symbol (str): Ticker symbol of the company, e.g. AAPL, TSM
-            start_date (str): Start date in yyyy-mm-dd format
-            end_date (str): End date in yyyy-mm-dd format
-        Returns:
-            str: A formatted dataframe containing the stock price data for the specified ticker symbol in the specified date range.
-        """
-
-        result_data = interface.get_YFin_data(symbol, start_date, end_date)
-
-        return result_data
-
-    @staticmethod
-    @tool
-    def get_YFin_data_online(
-        symbol: Annotated[str, "ticker symbol of the company"],
-        start_date: Annotated[str, "Start date in yyyy-mm-dd format"],
-        end_date: Annotated[str, "Start date in yyyy-mm-dd format"],
-    ) -> str:
-        """
-        Retrieve the stock price data for a given ticker symbol from Yahoo Finance.
-        Args:
-            symbol (str): Ticker symbol of the company, e.g. AAPL, TSM
-            start_date (str): Start date in yyyy-mm-dd format
-            end_date (str): End date in yyyy-mm-dd format
-        Returns:
-            str: A formatted dataframe containing the stock price data for the specified ticker symbol in the specified date range.
-        """
-
-        result_data = interface.get_YFin_data_online(symbol, start_date, end_date)
-
-        return result_data
-
-    @staticmethod
-    @tool
-    def get_stockstats_indicators_report(
-        symbol: Annotated[str, "ticker symbol of the company"],
-        indicator: Annotated[
-            str, "technical indicator to get the analysis and report of"
-        ],
-        curr_date: Annotated[
-            str, "The current trading date you are trading on, YYYY-mm-dd"
-        ],
-        look_back_days: Annotated[int, "how many days to look back"] = 30,
-    ) -> str:
-        """
-        Retrieve stock stats indicators for a given ticker symbol and indicator.
-        Args:
-            symbol (str): Ticker symbol of the company, e.g. AAPL, TSM
-            indicator (str): Technical indicator to get the analysis and report of
-            curr_date (str): The current trading date you are trading on, YYYY-mm-dd
-            look_back_days (int): How many days to look back, default is 30
-        Returns:
-            str: A formatted dataframe containing the stock stats indicators for the specified ticker symbol and indicator.
-        """
-
-        result_stockstats = interface.get_stock_stats_indicators_window(
-            symbol, indicator, curr_date, look_back_days, False
-        )
-
-        return result_stockstats
-
-    @staticmethod
-    @tool
-    def get_stockstats_indicators_report_online(
-        symbol: Annotated[str, "ticker symbol of the company"],
-        indicator: Annotated[
-            str, "technical indicator to get the analysis and report of"
-        ],
-        curr_date: Annotated[
-            str, "The current trading date you are trading on, YYYY-mm-dd"
-        ],
-        look_back_days: Annotated[int, "how many days to look back"] = 30,
-    ) -> str:
-        """
-        Retrieve stock stats indicators for a given ticker symbol and indicator.
-        Args:
-            symbol (str): Ticker symbol of the company, e.g. AAPL, TSM
-            indicator (str): Technical indicator to get the analysis and report of
-            curr_date (str): The current trading date you are trading on, YYYY-mm-dd
-            look_back_days (int): How many days to look back, default is 30
-        Returns:
-            str: A formatted dataframe containing the stock stats indicators for the specified ticker symbol and indicator.
-        """
-
-        result_stockstats = interface.get_stock_stats_indicators_window(
-            symbol, indicator, curr_date, look_back_days, True
-        )
-
-        return result_stockstats
-
-    @staticmethod
-    @tool
-    def get_finnhub_company_insider_sentiment(
-        ticker: Annotated[str, "ticker symbol for the company"],
-        curr_date: Annotated[
-            str,
-            "current date of you are trading at, yyyy-mm-dd",
-        ],
-    ):
-        """
-        Retrieve insider sentiment information about a company (retrieved from public SEC information) for the past 30 days
-        Args:
-            ticker (str): ticker symbol of the company
-            curr_date (str): current date you are trading at, yyyy-mm-dd
-        Returns:
-            str: a report of the sentiment in the past 30 days starting at curr_date
-        """
-
-        data_sentiment = interface.get_finnhub_company_insider_sentiment(
-            ticker, curr_date, 30
-        )
-
-        return data_sentiment
-
-    @staticmethod
-    @tool
-    def get_finnhub_company_insider_transactions(
-        ticker: Annotated[str, "ticker symbol"],
-        curr_date: Annotated[
-            str,
-            "current date you are trading at, yyyy-mm-dd",
-        ],
-    ):
-        """
-        Retrieve insider transaction information about a company (retrieved from public SEC information) for the past 30 days
-        Args:
-            ticker (str): ticker symbol of the company
-            curr_date (str): current date you are trading at, yyyy-mm-dd
-        Returns:
-            str: a report of the company's insider transactions/trading information in the past 30 days
-        """
-
-        data_trans = interface.get_finnhub_company_insider_transactions(
-            ticker, curr_date, 30
-        )
-
-        return data_trans
-
-    @staticmethod
-    @tool
-    def get_simfin_balance_sheet(
-        ticker: Annotated[str, "ticker symbol"],
-        freq: Annotated[
-            str,
-            "reporting frequency of the company's financial history: annual/quarterly",
-        ],
-        curr_date: Annotated[str, "current date you are trading at, yyyy-mm-dd"],
-    ):
-        """
-        Retrieve the most recent balance sheet of a company
-        Args:
-            ticker (str): ticker symbol of the company
-            freq (str): reporting frequency of the company's financial history: annual / quarterly
-            curr_date (str): current date you are trading at, yyyy-mm-dd
-        Returns:
-            str: a report of the company's most recent balance sheet
-        """
-
-        data_balance_sheet = interface.get_simfin_balance_sheet(ticker, freq, curr_date)
-
-        return data_balance_sheet
-
-    @staticmethod
-    @tool
-    def get_simfin_cashflow(
-        ticker: Annotated[str, "ticker symbol"],
-        freq: Annotated[
-            str,
-            "reporting frequency of the company's financial history: annual/quarterly",
-        ],
-        curr_date: Annotated[str, "current date you are trading at, yyyy-mm-dd"],
-    ):
-        """
-        Retrieve the most recent cash flow statement of a company
-        Args:
-            ticker (str): ticker symbol of the company
-            freq (str): reporting frequency of the company's financial history: annual / quarterly
-            curr_date (str): current date you are trading at, yyyy-mm-dd
-        Returns:
-                str: a report of the company's most recent cash flow statement
-        """
-
-        data_cashflow = interface.get_simfin_cashflow(ticker, freq, curr_date)
-
-        return data_cashflow
-
-    @staticmethod
-    @tool
-    def get_simfin_income_stmt(
-        ticker: Annotated[str, "ticker symbol"],
-        freq: Annotated[
-            str,
-            "reporting frequency of the company's financial history: annual/quarterly",
-        ],
-        curr_date: Annotated[str, "current date you are trading at, yyyy-mm-dd"],
-    ):
-        """
-        Retrieve the most recent income statement of a company
-        Args:
-            ticker (str): ticker symbol of the company
-            freq (str): reporting frequency of the company's financial history: annual / quarterly
-            curr_date (str): current date you are trading at, yyyy-mm-dd
-        Returns:
-                str: a report of the company's most recent income statement
-        """
-
-        data_income_stmt = interface.get_simfin_income_statements(
-            ticker, freq, curr_date
-        )
-
-        return data_income_stmt
-
-    @staticmethod
-    @tool
-    def get_google_news(
-        query: Annotated[str, "Query to search with"],
-        curr_date: Annotated[str, "Curr date in yyyy-mm-dd format"],
-    ):
-        """
-        Retrieve the latest news from Google News based on a query and date range.
-        Args:
-            query (str): Query to search with
-            curr_date (str): Current date in yyyy-mm-dd format
-            look_back_days (int): How many days to look back
-        Returns:
-            str: A formatted string containing the latest news from Google News based on the query and date range.
-        """
-
-        google_news_results = interface.get_google_news(query, curr_date, 7)
-
-        return google_news_results
-
-    @staticmethod
-    @tool
-    def get_stock_news_openai(
-        ticker: Annotated[str, "the company's ticker"],
-        curr_date: Annotated[str, "Current date in yyyy-mm-dd format"],
-    ):
-        """
-        Retrieve the latest news about a given stock by using OpenAI's news API.
-        Args:
-            ticker (str): Ticker of a company. e.g. AAPL, TSM
-            curr_date (str): Current date in yyyy-mm-dd format
-        Returns:
-            str: A formatted string containing the latest news about the company on the given date.
-        """
-
-        openai_news_results = interface.get_stock_news_openai(ticker, curr_date)
-
-        return openai_news_results
-
-    @staticmethod
-    @tool
-    def get_global_news_openai(
-        curr_date: Annotated[str, "Current date in yyyy-mm-dd format"],
-    ):
-        """
-        Retrieve the latest macroeconomics news on a given date using OpenAI's macroeconomics news API.
-        Args:
-            curr_date (str): Current date in yyyy-mm-dd format
-        Returns:
-            str: A formatted string containing the latest macroeconomic news on the given date.
-        """
-
-        openai_news_results = interface.get_global_news_openai(curr_date)
-
-        return openai_news_results
-
-    @staticmethod
-    @tool
-    def get_fundamentals_openai(
-        ticker: Annotated[str, "the company's ticker"],
-        curr_date: Annotated[str, "Current date in yyyy-mm-dd format"],
-    ):
-        """
-        Retrieve the latest fundamental information about a given stock on a given date by using OpenAI's news API.
-        Args:
-            ticker (str): Ticker of a company. e.g. AAPL, TSM
-            curr_date (str): Current date in yyyy-mm-dd format
-        Returns:
-            str: A formatted string containing the latest fundamental information about the company on the given date.
-        """
-
-        openai_fundamentals_results = interface.get_fundamentals_openai(
-            ticker, curr_date
-        )
-
-        return openai_fundamentals_results
-=======
 from langchain_core.messages import BaseMessage, HumanMessage, ToolMessage, AIMessage
 from typing import List
 from typing import Annotated
@@ -829,5 +416,4 @@
             ticker, curr_date
         )
 
-        return results
->>>>>>> e76e862c
+        return results