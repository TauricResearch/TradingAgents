--- conflicted
+++ resolved
@@ -1,64 +1,3 @@
-<<<<<<< HEAD
-from langchain_core.messages import AIMessage
-import time
-import json
-
-
-def create_bull_researcher(llm, memory):
-    def bull_node(state) -> dict:
-        investment_debate_state = state["investment_debate_state"]
-        history = investment_debate_state.get("history", "")
-        bull_history = investment_debate_state.get("bull_history", "")
-
-        current_response = investment_debate_state.get("current_response", "")
-        market_research_report = state["market_report"]
-        sentiment_report = state["sentiment_report"]
-        news_report = state["news_report"]
-        fundamentals_report = state["fundamentals_report"]
-
-        curr_situation = f"{market_research_report}\n\n{sentiment_report}\n\n{news_report}\n\n{fundamentals_report}"
-        past_memories = memory.get_memories(curr_situation, n_matches=2)
-
-        past_memory_str = ""
-        for i, rec in enumerate(past_memories, 1):
-            past_memory_str += rec["recommendation"] + "\n\n"
-
-        prompt = f"""You are a Bull Analyst advocating for investing in the stock. Your task is to build a strong, evidence-based case emphasizing growth potential, competitive advantages, and positive market indicators. Leverage the provided research and data to address concerns and counter bearish arguments effectively.
-
-Key points to focus on:
-- Growth Potential: Highlight the company's market opportunities, revenue projections, and scalability.
-- Competitive Advantages: Emphasize factors like unique products, strong branding, or dominant market positioning.
-- Positive Indicators: Use financial health, industry trends, and recent positive news as evidence.
-- Bear Counterpoints: Critically analyze the bear argument with specific data and sound reasoning, addressing concerns thoroughly and showing why the bull perspective holds stronger merit.
-- Engagement: Present your argument in a conversational style, engaging directly with the bear analyst's points and debating effectively rather than just listing data.
-
-Resources available:
-Market research report: {market_research_report}
-Social media sentiment report: {sentiment_report}
-Latest world affairs news: {news_report}
-Company fundamentals report: {fundamentals_report}
-Conversation history of the debate: {history}
-Last bear argument: {current_response}
-Reflections from similar situations and lessons learned: {past_memory_str}
-Use this information to deliver a compelling bull argument, refute the bear's concerns, and engage in a dynamic debate that demonstrates the strengths of the bull position. You must also address reflections and learn from lessons and mistakes you made in the past. Please write all responses in Korean.
-"""
-
-        response = llm.invoke(prompt)
-
-        argument = f"Bull Analyst: {response.content}"
-
-        new_investment_debate_state = {
-            "history": history + "\n" + argument,
-            "bull_history": bull_history + "\n" + argument,
-            "bear_history": investment_debate_state.get("bear_history", ""),
-            "current_response": argument,
-            "count": investment_debate_state["count"] + 1,
-        }
-
-        return {"investment_debate_state": new_investment_debate_state}
-
-    return bull_node
-=======
 from langchain_core.messages import AIMessage
 import time
 import json
@@ -119,5 +58,4 @@
 
         return {"investment_debate_state": new_investment_debate_state}
 
-    return bull_node
->>>>>>> e76e862c
+    return bull_node