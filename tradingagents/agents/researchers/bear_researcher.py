<<<<<<< HEAD
from langchain_core.messages import AIMessage
import time
import json


def create_bear_researcher(llm, memory):
    def bear_node(state) -> dict:
        investment_debate_state = state["investment_debate_state"]
        history = investment_debate_state.get("history", "")
        bear_history = investment_debate_state.get("bear_history", "")

        current_response = investment_debate_state.get("current_response", "")
        market_research_report = state["market_report"]
        sentiment_report = state["sentiment_report"]
        news_report = state["news_report"]
        fundamentals_report = state["fundamentals_report"]

        curr_situation = f"{market_research_report}\n\n{sentiment_report}\n\n{news_report}\n\n{fundamentals_report}"
        past_memories = memory.get_memories(curr_situation, n_matches=2)

        past_memory_str = ""
        for i, rec in enumerate(past_memories, 1):
            past_memory_str += rec["recommendation"] + "\n\n"

        prompt = f"""You are a Bear Analyst making the case against investing in the stock. Your goal is to present a well-reasoned argument emphasizing risks, challenges, and negative indicators. Leverage the provided research and data to highlight potential downsides and counter bullish arguments effectively.

Key points to focus on:

- Risks and Challenges: Highlight factors like market saturation, financial instability, or macroeconomic threats that could hinder the stock's performance.
- Competitive Weaknesses: Emphasize vulnerabilities such as weaker market positioning, declining innovation, or threats from competitors.
- Negative Indicators: Use evidence from financial data, market trends, or recent adverse news to support your position.
- Bull Counterpoints: Critically analyze the bull argument with specific data and sound reasoning, exposing weaknesses or over-optimistic assumptions.
- Engagement: Present your argument in a conversational style, directly engaging with the bull analyst's points and debating effectively rather than simply listing facts.

Resources available:

Market research report: {market_research_report}
Social media sentiment report: {sentiment_report}
Latest world affairs news: {news_report}
Company fundamentals report: {fundamentals_report}
Conversation history of the debate: {history}
Last bull argument: {current_response}
Reflections from similar situations and lessons learned: {past_memory_str}
Use this information to deliver a compelling bear argument, refute the bull's claims, and engage in a dynamic debate that demonstrates the risks and weaknesses of investing in the stock. You must also address reflections and learn from lessons and mistakes you made in the past. Please write all responses in Korean.
"""

        response = llm.invoke(prompt)

        argument = f"Bear Analyst: {response.content}"

        new_investment_debate_state = {
            "history": history + "\n" + argument,
            "bear_history": bear_history + "\n" + argument,
            "bull_history": investment_debate_state.get("bull_history", ""),
            "current_response": argument,
            "count": investment_debate_state["count"] + 1,
        }

        return {"investment_debate_state": new_investment_debate_state}

    return bear_node
=======
from langchain_core.messages import AIMessage
import time
import json


def create_bear_researcher(llm, memory):
    def bear_node(state) -> dict:
        investment_debate_state = state["investment_debate_state"]
        history = investment_debate_state.get("history", "")
        bear_history = investment_debate_state.get("bear_history", "")

        current_response = investment_debate_state.get("current_response", "")
        market_research_report = state["market_report"]
        sentiment_report = state["sentiment_report"]
        news_report = state["news_report"]
        fundamentals_report = state["fundamentals_report"]

        curr_situation = f"{market_research_report}\n\n{sentiment_report}\n\n{news_report}\n\n{fundamentals_report}"
        past_memories = memory.get_memories(curr_situation, n_matches=2)

        past_memory_str = ""
        for i, rec in enumerate(past_memories, 1):
            past_memory_str += rec["recommendation"] + "\n\n"

        prompt = f"""**IMPORTANT THING** Respond in Korean(한국어로 대답해주세요)

You are a Bear Analyst making the case against investing in the stock. Your goal is to present a well-reasoned argument emphasizing risks, challenges, and negative indicators. Leverage the provided research and data to highlight potential downsides and counter bullish arguments effectively.

Key points to focus on:

- Risks and Challenges: Highlight factors like market saturation, financial instability, or macroeconomic threats that could hinder the stock's performance.
- Competitive Weaknesses: Emphasize vulnerabilities such as weaker market positioning, declining innovation, or threats from competitors.
- Negative Indicators: Use evidence from financial data, market trends, or recent adverse news to support your position.
- Bull Counterpoints: Critically analyze the bull argument with specific data and sound reasoning, exposing weaknesses or over-optimistic assumptions.
- Engagement: Present your argument in a conversational style, directly engaging with the bull analyst's points and debating effectively rather than simply listing facts.

Resources available:

Market research report: {market_research_report}
Social media sentiment report: {sentiment_report}
Latest world affairs news: {news_report}
Company fundamentals report: {fundamentals_report}
Conversation history of the debate: {history}
Last bull argument: {current_response}
Reflections from similar situations and lessons learned: {past_memory_str}
Use this information to deliver a compelling bear argument, refute the bull's claims, and engage in a dynamic debate that demonstrates the risks and weaknesses of investing in the stock. You must also address reflections and learn from lessons and mistakes you made in the past.
"""

        response = llm.invoke(prompt)

        argument = f"Bear Analyst: {response.content}"

        new_investment_debate_state = {
            "history": history + "\n" + argument,
            "bear_history": bear_history + "\n" + argument,
            "bull_history": investment_debate_state.get("bull_history", ""),
            "current_response": argument,
            "count": investment_debate_state["count"] + 1,
        }

        return {"investment_debate_state": new_investment_debate_state}

    return bear_node
>>>>>>> e76e862c
<|MERGE_RESOLUTION|>--- conflicted
+++ resolved
@@ -1,66 +1,3 @@
-<<<<<<< HEAD
-from langchain_core.messages import AIMessage
-import time
-import json
-
-
-def create_bear_researcher(llm, memory):
-    def bear_node(state) -> dict:
-        investment_debate_state = state["investment_debate_state"]
-        history = investment_debate_state.get("history", "")
-        bear_history = investment_debate_state.get("bear_history", "")
-
-        current_response = investment_debate_state.get("current_response", "")
-        market_research_report = state["market_report"]
-        sentiment_report = state["sentiment_report"]
-        news_report = state["news_report"]
-        fundamentals_report = state["fundamentals_report"]
-
-        curr_situation = f"{market_research_report}\n\n{sentiment_report}\n\n{news_report}\n\n{fundamentals_report}"
-        past_memories = memory.get_memories(curr_situation, n_matches=2)
-
-        past_memory_str = ""
-        for i, rec in enumerate(past_memories, 1):
-            past_memory_str += rec["recommendation"] + "\n\n"
-
-        prompt = f"""You are a Bear Analyst making the case against investing in the stock. Your goal is to present a well-reasoned argument emphasizing risks, challenges, and negative indicators. Leverage the provided research and data to highlight potential downsides and counter bullish arguments effectively.
-
-Key points to focus on:
-
-- Risks and Challenges: Highlight factors like market saturation, financial instability, or macroeconomic threats that could hinder the stock's performance.
-- Competitive Weaknesses: Emphasize vulnerabilities such as weaker market positioning, declining innovation, or threats from competitors.
-- Negative Indicators: Use evidence from financial data, market trends, or recent adverse news to support your position.
-- Bull Counterpoints: Critically analyze the bull argument with specific data and sound reasoning, exposing weaknesses or over-optimistic assumptions.
-- Engagement: Present your argument in a conversational style, directly engaging with the bull analyst's points and debating effectively rather than simply listing facts.
-
-Resources available:
-
-Market research report: {market_research_report}
-Social media sentiment report: {sentiment_report}
-Latest world affairs news: {news_report}
-Company fundamentals report: {fundamentals_report}
-Conversation history of the debate: {history}
-Last bull argument: {current_response}
-Reflections from similar situations and lessons learned: {past_memory_str}
-Use this information to deliver a compelling bear argument, refute the bull's claims, and engage in a dynamic debate that demonstrates the risks and weaknesses of investing in the stock. You must also address reflections and learn from lessons and mistakes you made in the past. Please write all responses in Korean.
-"""
-
-        response = llm.invoke(prompt)
-
-        argument = f"Bear Analyst: {response.content}"
-
-        new_investment_debate_state = {
-            "history": history + "\n" + argument,
-            "bear_history": bear_history + "\n" + argument,
-            "bull_history": investment_debate_state.get("bull_history", ""),
-            "current_response": argument,
-            "count": investment_debate_state["count"] + 1,
-        }
-
-        return {"investment_debate_state": new_investment_debate_state}
-
-    return bear_node
-=======
 from langchain_core.messages import AIMessage
 import time
 import json
@@ -123,5 +60,4 @@
 
         return {"investment_debate_state": new_investment_debate_state}
 
-    return bear_node
->>>>>>> e76e862c
+    return bear_node