--- conflicted
+++ resolved
@@ -1,560 +1,264 @@
-<<<<<<< HEAD
-# TradingAgents/graph/trading_graph.py
-
-import os
-from pathlib import Path
-import json
-from datetime import date
-from typing import Dict, Any, Tuple, List, Optional
-import asyncio
-
-from langchain_openai import ChatOpenAI
-from langgraph.prebuilt import ToolNode
-
-from tradingagents.agents import *
-from tradingagents.default_config import DEFAULT_CONFIG
-from tradingagents.agents.utils.memory import FinancialSituationMemory
-from tradingagents.agents.utils.agent_states import (
-    AgentState,
-    InvestDebateState,
-    RiskDebateState,
-)
-from tradingagents.dataflows.interface import set_config
-
-from .conditional_logic import ConditionalLogic
-from .setup import GraphSetup
-from .propagation import Propagator
-from .reflection import Reflector
-from .signal_processing import SignalProcessor
-
-
-class TradingAgentsGraph:
-    """Main class that orchestrates the trading agents framework."""
-
-    def __init__(
-        self,
-        config: Dict[str, Any] = None,
-        progress_callback=None,
-        debug=False,
-    ):
-        """Initialize the trading agents graph and components.
-
-        Args:
-            config: Configuration dictionary. If None, uses default config
-            progress_callback: Async function to send progress updates
-            debug: Whether to run in debug mode
-        """
-        self.debug = debug
-        self.config = config or DEFAULT_CONFIG
-        self.progress_callback = progress_callback
-
-        # Update the interface's config
-        set_config(self.config)
-
-        # Create necessary directories
-        os.makedirs(
-            os.path.join(self.config["project_dir"], "dataflows/data_cache"),
-            exist_ok=True,
-        )
-
-        # Initialize LLMs
-        self.deep_thinking_llm = ChatOpenAI(model=self.config["deep_think_llm"])
-        self.quick_thinking_llm = ChatOpenAI(
-            model=self.config["quick_think_llm"], temperature=0.1
-        )
-        self.toolkit = Toolkit(config=self.config)
-
-        # Initialize memories
-        self.bull_memory = FinancialSituationMemory("bull_memory")
-        self.bear_memory = FinancialSituationMemory("bear_memory")
-        self.trader_memory = FinancialSituationMemory("trader_memory")
-        self.invest_judge_memory = FinancialSituationMemory("invest_judge_memory")
-        self.risk_manager_memory = FinancialSituationMemory("risk_manager_memory")
-
-        # Create tool nodes
-        self.tool_nodes = self._create_tool_nodes()
-
-        # Initialize components
-        self.conditional_logic = ConditionalLogic()
-        self.graph_setup = GraphSetup(
-            self.quick_thinking_llm,
-            self.deep_thinking_llm,
-            self.toolkit,
-            self.tool_nodes,
-            self.bull_memory,
-            self.bear_memory,
-            self.trader_memory,
-            self.invest_judge_memory,
-            self.risk_manager_memory,
-            self.conditional_logic,
-        )
-
-        self.propagator = Propagator()
-        self.reflector = Reflector(self.quick_thinking_llm)
-        self.signal_processor = SignalProcessor(self.quick_thinking_llm)
-
-        # State tracking
-        self.curr_state = None
-        self.ticker = None
-        self.log_states_dict = {}  # date to full state dict
-
-        # Set up the graph with default analysts initially
-        default_analysts = ["market", "social", "news", "fundamentals"]
-        self.graph = self.graph_setup.setup_graph(default_analysts)
-
-    def _create_tool_nodes(self) -> Dict[str, ToolNode]:
-        """Create tool nodes for different data sources."""
-        return {
-            "market": ToolNode(
-                [
-                    # online tools
-                    self.toolkit.get_YFin_data_online,
-                    self.toolkit.get_stockstats_indicators_report_online,
-                    # offline tools
-                    self.toolkit.get_YFin_data,
-                    self.toolkit.get_stockstats_indicators_report,
-                ]
-            ),
-            "social": ToolNode(
-                [
-                    # online tools
-                    self.toolkit.get_stock_news_openai,
-                    # offline tools
-                    self.toolkit.get_reddit_stock_info,
-                ]
-            ),
-            "news": ToolNode(
-                [
-                    # online tools
-                    self.toolkit.get_global_news_openai,
-                    self.toolkit.get_google_news,
-                    # offline tools
-                    self.toolkit.get_finnhub_news,
-                    self.toolkit.get_reddit_news,
-                ]
-            ),
-            "fundamentals": ToolNode(
-                [
-                    # online tools
-                    self.toolkit.get_fundamentals_openai,
-                    # offline tools
-                    self.toolkit.get_finnhub_company_insider_sentiment,
-                    self.toolkit.get_finnhub_company_insider_transactions,
-                    self.toolkit.get_simfin_balance_sheet,
-                    self.toolkit.get_simfin_cashflow,
-                    self.toolkit.get_simfin_income_stmt,
-                ]
-            ),
-        }
-
-    def invoke(self, input_data: Dict) -> Dict:
-        """Run the trading agents graph for a web-based request."""
-
-        self.ticker = input_data.get("ticker", "UNKNOWN")
-        trade_date = input_data.get("date", date.today().strftime("%Y-%m-%d"))
-        selected_analysts = input_data.get("selected_analysts", [])
-        
-        self.graph = self.graph_setup.setup_graph(selected_analysts)
-
-        init_agent_state = self.propagator.create_initial_state(
-            self.ticker, trade_date
-        )
-        args = self.propagator.get_graph_args()
-
-        final_report = ""
-        final_state_result = None
-        
-        # 진행률 계산을 위한 변수
-        total_steps = len(self.graph.nodes)
-        step_count = 0
-
-        # Stream the graph execution to get real-time updates
-        for chunk in self.graph.stream(init_agent_state, **args):
-            # 1 청크당 1단계로 간주
-            step_count += 1
-            for node_name, node_output in chunk.items():
-                if self.progress_callback:
-                    agent_name = node_name.replace("_node", "").replace("_", " ").title()
-                    message = f"Step {step_count}/{total_steps}: {agent_name} is working..."
-                    
-                    # 계산된 진행률과 함께 콜백 호출
-                    asyncio.run(self.progress_callback(
-                        "agent_update",
-                        message,
-                        agent_name,
-                        step=step_count,
-                        total=total_steps
-                    ))
-            
-            final_state_result = chunk
-
-        if final_state_result:
-            final_report = self.reflector.generate_final_report(final_state_result)
-            self._log_state(trade_date, final_state_result)
-
-        return {"final_report": final_report}
-
-    def propagate(self, company_name, trade_date):
-        """Run the trading agents graph for a company on a specific date (CLI)."""
-
-        self.ticker = company_name
-
-        # Initialize state
-        init_agent_state = self.propagator.create_initial_state(
-            company_name, trade_date
-        )
-        args = self.propagator.get_graph_args()
-
-        if self.debug:
-            # Debug mode with tracing
-            trace = []
-            for chunk in self.graph.stream(init_agent_state, **args):
-                if len(chunk["messages"]) == 0:
-                    pass
-                else:
-                    chunk["messages"][-1].pretty_print()
-                    trace.append(chunk)
-
-            final_state = trace[-1]
-        else:
-            # Standard mode without tracing
-            final_state = self.graph.invoke(init_agent_state, **args)
-
-        # Store current state for reflection
-        self.curr_state = final_state
-
-        # Log state
-        self._log_state(trade_date, final_state)
-
-        # Return decision and processed signal
-        return final_state, self.process_signal(final_state["final_trade_decision"])
-
-    def _log_state(self, trade_date, final_state):
-        """Log the final state to a JSON file."""
-        self.log_states_dict[str(trade_date)] = {
-            "company_of_interest": final_state["company_of_interest"],
-            "trade_date": final_state["trade_date"],
-            "market_report": final_state["market_report"],
-            "sentiment_report": final_state["sentiment_report"],
-            "news_report": final_state["news_report"],
-            "fundamentals_report": final_state["fundamentals_report"],
-            "investment_debate_state": {
-                "bull_history": final_state["investment_debate_state"]["bull_history"],
-                "bear_history": final_state["investment_debate_state"]["bear_history"],
-                "history": final_state["investment_debate_state"]["history"],
-                "current_response": final_state["investment_debate_state"][
-                    "current_response"
-                ],
-                "judge_decision": final_state["investment_debate_state"][
-                    "judge_decision"
-                ],
-            },
-            "trader_investment_decision": final_state["trader_investment_plan"],
-            "risk_debate_state": {
-                "risky_history": final_state["risk_debate_state"]["risky_history"],
-                "safe_history": final_state["risk_debate_state"]["safe_history"],
-                "neutral_history": final_state["risk_debate_state"]["neutral_history"],
-                "history": final_state["risk_debate_state"]["history"],
-                "judge_decision": final_state["risk_debate_state"]["judge_decision"],
-            },
-            "investment_plan": final_state["investment_plan"],
-            "final_trade_decision": final_state["final_trade_decision"],
-        }
-
-        # Save to file
-        directory = Path(f"eval_results/{self.ticker}/TradingAgentsStrategy_logs/")
-        directory.mkdir(parents=True, exist_ok=True)
-
-        with open(
-            f"eval_results/{self.ticker}/TradingAgentsStrategy_logs/full_states_log.json",
-            "w",
-        ) as f:
-            json.dump(self.log_states_dict, f, indent=4)
-
-    def reflect_and_remember(self, returns_losses):
-        """Reflect on decisions and update memory based on returns."""
-        self.reflector.reflect_bull_researcher(
-            self.curr_state, returns_losses, self.bull_memory
-        )
-        self.reflector.reflect_bear_researcher(
-            self.curr_state, returns_losses, self.bear_memory
-        )
-        self.reflector.reflect_trader(
-            self.curr_state, returns_losses, self.trader_memory
-        )
-        self.reflector.reflect_invest_judge(
-            self.curr_state, returns_losses, self.invest_judge_memory
-        )
-        self.reflector.reflect_risk_manager(
-            self.curr_state, returns_losses, self.risk_manager_memory
-        )
-
-    def process_signal(self, full_signal):
-        """Process a signal to extract the core decision."""
-        return self.signal_processor.process_signal(full_signal)
-=======
-# TradingAgents/graph/trading_graph.py
-
-import os
-from pathlib import Path
-import json
-from datetime import date
-from typing import Dict, Any, Tuple, List, Optional
-
-from langchain_openai import ChatOpenAI
-from langchain_anthropic import ChatAnthropic
-from langchain_google_genai import ChatGoogleGenerativeAI
-
-from langgraph.prebuilt import ToolNode
-
-from tradingagents.agents import *
-from tradingagents.default_config import DEFAULT_CONFIG
-from tradingagents.agents.utils.memory import FinancialSituationMemory
-from tradingagents.agents.utils.agent_states import (
-    AgentState,
-    InvestDebateState,
-    RiskDebateState,
-)
-from tradingagents.dataflows.interface import set_config
-
-from .conditional_logic import ConditionalLogic
-from .setup import GraphSetup
-from .propagation import Propagator
-from .reflection import Reflector
-from .signal_processing import SignalProcessor
-
-
-class TradingAgentsGraph:
-    """Main class that orchestrates the trading agents framework."""
-
-    def __init__(
-        self,
-        selected_analysts=["market", "social", "news", "fundamentals"],
-        debug=False,
-        config: Dict[str, Any] = None,
-    ):
-        """Initialize the trading agents graph and components.
-
-        Args:
-            selected_analysts: List of analyst types to include
-            debug: Whether to run in debug mode
-            config: Configuration dictionary. If None, uses default config
-        """
-        self.debug = debug
-        self.config = config or DEFAULT_CONFIG
-
-        # Update the interface's config
-        set_config(self.config)
-
-        # Create necessary directories
-        os.makedirs(
-            os.path.join(self.config["project_dir"], "dataflows/data_cache"),
-            exist_ok=True,
-        )
-
-        # Initialize LLMs
-        if self.config["llm_provider"].lower() == "openai" or self.config["llm_provider"] == "ollama" or self.config["llm_provider"] == "openrouter":
-            self.deep_thinking_llm = ChatOpenAI(model=self.config["deep_think_llm"], base_url=self.config["backend_url"])
-            self.quick_thinking_llm = ChatOpenAI(model=self.config["quick_think_llm"], base_url=self.config["backend_url"])
-        elif self.config["llm_provider"].lower() == "anthropic":
-            self.deep_thinking_llm = ChatAnthropic(model=self.config["deep_think_llm"], base_url=self.config["backend_url"])
-            self.quick_thinking_llm = ChatAnthropic(model=self.config["quick_think_llm"], base_url=self.config["backend_url"])
-        elif self.config["llm_provider"].lower() == "google":
-            self.deep_thinking_llm = ChatGoogleGenerativeAI(model=self.config["deep_think_llm"])
-            self.quick_thinking_llm = ChatGoogleGenerativeAI(model=self.config["quick_think_llm"])
-        else:
-            raise ValueError(f"Unsupported LLM provider: {self.config['llm_provider']}")
-        
-        self.toolkit = Toolkit(config=self.config)
-
-        # Initialize memories
-        self.bull_memory = FinancialSituationMemory("bull_memory", self.config)
-        self.bear_memory = FinancialSituationMemory("bear_memory", self.config)
-        self.trader_memory = FinancialSituationMemory("trader_memory", self.config)
-        self.invest_judge_memory = FinancialSituationMemory("invest_judge_memory", self.config)
-        self.risk_manager_memory = FinancialSituationMemory("risk_manager_memory", self.config)
-
-        # Create tool nodes
-        self.tool_nodes = self._create_tool_nodes()
-
-        # Initialize components
-        self.conditional_logic = ConditionalLogic()
-        self.graph_setup = GraphSetup(
-            self.quick_thinking_llm,
-            self.deep_thinking_llm,
-            self.toolkit,
-            self.tool_nodes,
-            self.bull_memory,
-            self.bear_memory,
-            self.trader_memory,
-            self.invest_judge_memory,
-            self.risk_manager_memory,
-            self.conditional_logic,
-        )
-
-        self.propagator = Propagator()
-        self.reflector = Reflector(self.quick_thinking_llm)
-        self.signal_processor = SignalProcessor(self.quick_thinking_llm)
-
-        # State tracking
-        self.curr_state = None
-        self.ticker = None
-        self.log_states_dict = {}  # date to full state dict
-
-        # Set up the graph
-        self.graph = self.graph_setup.setup_graph(selected_analysts)
-
-    def _create_tool_nodes(self) -> Dict[str, ToolNode]:
-        """Create tool nodes for different data sources."""
-        return {
-            "market": ToolNode(
-                [
-                    # online tools
-                    self.toolkit.get_YFin_data_online,
-                    self.toolkit.get_stockstats_indicators_report_online,
-                    # offline tools
-                    self.toolkit.get_YFin_data,
-                    self.toolkit.get_stockstats_indicators_report,
-                ]
-            ),
-            "social": ToolNode(
-                [
-                    # online tools
-                    self.toolkit.get_stock_news,
-                    # offline tools
-                    self.toolkit.get_reddit_stock_info,
-                ]
-            ),
-            "news": ToolNode(
-                [
-                    # online tools
-                    self.toolkit.get_global_news,
-                    self.toolkit.get_google_news,
-                    # offline tools
-                    self.toolkit.get_finnhub_news,
-                    self.toolkit.get_reddit_news,
-                ]
-            ),
-            "fundamentals": ToolNode(
-                [
-                    # online tools
-                    self.toolkit.get_fundamentals,
-                    # offline tools
-                    self.toolkit.get_finnhub_company_insider_sentiment,
-                    self.toolkit.get_finnhub_company_insider_transactions,
-                    self.toolkit.get_simfin_balance_sheet,
-                    self.toolkit.get_simfin_cashflow,
-                    self.toolkit.get_simfin_income_stmt,
-                ]
-            ),
-        }
-
-    def propagate(self, company_name, trade_date):
-        """Run the trading agents graph for a company on a specific date."""
-
-        self.ticker = company_name
-
-        # Initialize state
-        init_agent_state = self.propagator.create_initial_state(
-            company_name, trade_date
-        )
-        args = self.propagator.get_graph_args()
-
-        if self.debug:
-            # Debug mode with tracing
-            trace = []
-            for chunk in self.graph.stream(init_agent_state, **args):
-                if len(chunk["messages"]) == 0:
-                    continue
-                
-                message = chunk["messages"][-1]
-                
-                if message.content and message.content.strip():
-                    
-                    if "FINAL TRANSACTION PROPOSAL:" in message.content:
-                        if not hasattr(self, '_final_printed'):
-                            message.pretty_print()
-                            self._final_printed = True
-                    else:
-                        message.pretty_print()
-                
-                trace.append(chunk)
-
-            final_state = trace[-1]
-        else:
-            # Standard mode without tracing
-            final_state = self.graph.invoke(init_agent_state, **args)
-
-        # Store current state for reflection
-        self.curr_state = final_state
-
-        # Log state
-        self._log_state(trade_date, final_state)
-
-        # Return decision and processed signal
-        return final_state, self.process_signal(final_state["final_trade_decision"])
-
-    def _log_state(self, trade_date, final_state):
-        """Log the final state to a JSON file."""
-        self.log_states_dict[str(trade_date)] = {
-            "company_of_interest": final_state["company_of_interest"],
-            "trade_date": final_state["trade_date"],
-            "market_report": final_state["market_report"],
-            "sentiment_report": final_state["sentiment_report"],
-            "news_report": final_state["news_report"],
-            "fundamentals_report": final_state["fundamentals_report"],
-            "investment_debate_state": {
-                "bull_history": final_state["investment_debate_state"]["bull_history"],
-                "bear_history": final_state["investment_debate_state"]["bear_history"],
-                "history": final_state["investment_debate_state"]["history"],
-                "current_response": final_state["investment_debate_state"][
-                    "current_response"
-                ],
-                "judge_decision": final_state["investment_debate_state"][
-                    "judge_decision"
-                ],
-            },
-            "trader_investment_decision": final_state["trader_investment_plan"],
-            "risk_debate_state": {
-                "risky_history": final_state["risk_debate_state"]["risky_history"],
-                "safe_history": final_state["risk_debate_state"]["safe_history"],
-                "neutral_history": final_state["risk_debate_state"]["neutral_history"],
-                "history": final_state["risk_debate_state"]["history"],
-                "judge_decision": final_state["risk_debate_state"]["judge_decision"],
-            },
-            "investment_plan": final_state["investment_plan"],
-            "final_trade_decision": final_state["final_trade_decision"],
-        }
-
-        # Save to file
-        directory = Path(f"eval_results/{self.ticker}/TradingAgentsStrategy_logs/")
-        directory.mkdir(parents=True, exist_ok=True)
-
-        with open(
-            f"eval_results/{self.ticker}/TradingAgentsStrategy_logs/full_states_log.json",
-            "w",
-        ) as f:
-            json.dump(self.log_states_dict, f, indent=4)
-
-    def reflect_and_remember(self, returns_losses):
-        """Reflect on decisions and update memory based on returns."""
-        self.reflector.reflect_bull_researcher(
-            self.curr_state, returns_losses, self.bull_memory
-        )
-        self.reflector.reflect_bear_researcher(
-            self.curr_state, returns_losses, self.bear_memory
-        )
-        self.reflector.reflect_trader(
-            self.curr_state, returns_losses, self.trader_memory
-        )
-        self.reflector.reflect_invest_judge(
-            self.curr_state, returns_losses, self.invest_judge_memory
-        )
-        self.reflector.reflect_risk_manager(
-            self.curr_state, returns_losses, self.risk_manager_memory
-        )
-
-    def process_signal(self, full_signal):
-        """Process a signal to extract the core decision."""
-        return self.signal_processor.process_signal(full_signal)
->>>>>>> e76e862c
+# TradingAgents/graph/trading_graph.py
+
+import os
+from pathlib import Path
+import json
+from datetime import date
+from typing import Dict, Any, Tuple, List, Optional
+
+from langchain_openai import ChatOpenAI
+from langchain_anthropic import ChatAnthropic
+from langchain_google_genai import ChatGoogleGenerativeAI
+
+from langgraph.prebuilt import ToolNode
+
+from tradingagents.agents import *
+from tradingagents.default_config import DEFAULT_CONFIG
+from tradingagents.agents.utils.memory import FinancialSituationMemory
+from tradingagents.agents.utils.agent_states import (
+    AgentState,
+    InvestDebateState,
+    RiskDebateState,
+)
+from tradingagents.dataflows.interface import set_config
+
+from .conditional_logic import ConditionalLogic
+from .setup import GraphSetup
+from .propagation import Propagator
+from .reflection import Reflector
+from .signal_processing import SignalProcessor
+
+
+class TradingAgentsGraph:
+    """Main class that orchestrates the trading agents framework."""
+
+    def __init__(
+        self,
+        selected_analysts=["market", "social", "news", "fundamentals"],
+        debug=False,
+        config: Dict[str, Any] = None,
+    ):
+        """Initialize the trading agents graph and components.
+
+        Args:
+            selected_analysts: List of analyst types to include
+            debug: Whether to run in debug mode
+            config: Configuration dictionary. If None, uses default config
+        """
+        self.debug = debug
+        self.config = config or DEFAULT_CONFIG
+
+        # Update the interface's config
+        set_config(self.config)
+
+        # Create necessary directories
+        os.makedirs(
+            os.path.join(self.config["project_dir"], "dataflows/data_cache"),
+            exist_ok=True,
+        )
+
+        # Initialize LLMs
+        if self.config["llm_provider"].lower() == "openai" or self.config["llm_provider"] == "ollama" or self.config["llm_provider"] == "openrouter":
+            self.deep_thinking_llm = ChatOpenAI(model=self.config["deep_think_llm"], base_url=self.config["backend_url"])
+            self.quick_thinking_llm = ChatOpenAI(model=self.config["quick_think_llm"], base_url=self.config["backend_url"])
+        elif self.config["llm_provider"].lower() == "anthropic":
+            self.deep_thinking_llm = ChatAnthropic(model=self.config["deep_think_llm"], base_url=self.config["backend_url"])
+            self.quick_thinking_llm = ChatAnthropic(model=self.config["quick_think_llm"], base_url=self.config["backend_url"])
+        elif self.config["llm_provider"].lower() == "google":
+            self.deep_thinking_llm = ChatGoogleGenerativeAI(model=self.config["deep_think_llm"])
+            self.quick_thinking_llm = ChatGoogleGenerativeAI(model=self.config["quick_think_llm"])
+        else:
+            raise ValueError(f"Unsupported LLM provider: {self.config['llm_provider']}")
+        
+        self.toolkit = Toolkit(config=self.config)
+
+        # Initialize memories
+        self.bull_memory = FinancialSituationMemory("bull_memory", self.config)
+        self.bear_memory = FinancialSituationMemory("bear_memory", self.config)
+        self.trader_memory = FinancialSituationMemory("trader_memory", self.config)
+        self.invest_judge_memory = FinancialSituationMemory("invest_judge_memory", self.config)
+        self.risk_manager_memory = FinancialSituationMemory("risk_manager_memory", self.config)
+
+        # Create tool nodes
+        self.tool_nodes = self._create_tool_nodes()
+
+        # Initialize components
+        self.conditional_logic = ConditionalLogic()
+        self.graph_setup = GraphSetup(
+            self.quick_thinking_llm,
+            self.deep_thinking_llm,
+            self.toolkit,
+            self.tool_nodes,
+            self.bull_memory,
+            self.bear_memory,
+            self.trader_memory,
+            self.invest_judge_memory,
+            self.risk_manager_memory,
+            self.conditional_logic,
+        )
+
+        self.propagator = Propagator()
+        self.reflector = Reflector(self.quick_thinking_llm)
+        self.signal_processor = SignalProcessor(self.quick_thinking_llm)
+
+        # State tracking
+        self.curr_state = None
+        self.ticker = None
+        self.log_states_dict = {}  # date to full state dict
+
+        # Set up the graph
+        self.graph = self.graph_setup.setup_graph(selected_analysts)
+
+    def _create_tool_nodes(self) -> Dict[str, ToolNode]:
+        """Create tool nodes for different data sources."""
+        return {
+            "market": ToolNode(
+                [
+                    # online tools
+                    self.toolkit.get_YFin_data_online,
+                    self.toolkit.get_stockstats_indicators_report_online,
+                    # offline tools
+                    self.toolkit.get_YFin_data,
+                    self.toolkit.get_stockstats_indicators_report,
+                ]
+            ),
+            "social": ToolNode(
+                [
+                    # online tools
+                    self.toolkit.get_stock_news,
+                    # offline tools
+                    self.toolkit.get_reddit_stock_info,
+                ]
+            ),
+            "news": ToolNode(
+                [
+                    # online tools
+                    self.toolkit.get_global_news,
+                    self.toolkit.get_google_news,
+                    # offline tools
+                    self.toolkit.get_finnhub_news,
+                    self.toolkit.get_reddit_news,
+                ]
+            ),
+            "fundamentals": ToolNode(
+                [
+                    # online tools
+                    self.toolkit.get_fundamentals,
+                    # offline tools
+                    self.toolkit.get_finnhub_company_insider_sentiment,
+                    self.toolkit.get_finnhub_company_insider_transactions,
+                    self.toolkit.get_simfin_balance_sheet,
+                    self.toolkit.get_simfin_cashflow,
+                    self.toolkit.get_simfin_income_stmt,
+                ]
+            ),
+        }
+
+    def propagate(self, company_name, trade_date):
+        """Run the trading agents graph for a company on a specific date."""
+
+        self.ticker = company_name
+
+        # Initialize state
+        init_agent_state = self.propagator.create_initial_state(
+            company_name, trade_date
+        )
+        args = self.propagator.get_graph_args()
+
+        if self.debug:
+            # Debug mode with tracing
+            trace = []
+            for chunk in self.graph.stream(init_agent_state, **args):
+                if len(chunk["messages"]) == 0:
+                    continue
+                
+                message = chunk["messages"][-1]
+                
+                if message.content and message.content.strip():
+                    
+                    if "FINAL TRANSACTION PROPOSAL:" in message.content:
+                        if not hasattr(self, '_final_printed'):
+                            message.pretty_print()
+                            self._final_printed = True
+                    else:
+                        message.pretty_print()
+                
+                trace.append(chunk)
+
+            final_state = trace[-1]
+        else:
+            # Standard mode without tracing
+            final_state = self.graph.invoke(init_agent_state, **args)
+
+        # Store current state for reflection
+        self.curr_state = final_state
+
+        # Log state
+        self._log_state(trade_date, final_state)
+
+        # Return decision and processed signal
+        return final_state, self.process_signal(final_state["final_trade_decision"])
+
+    def _log_state(self, trade_date, final_state):
+        """Log the final state to a JSON file."""
+        self.log_states_dict[str(trade_date)] = {
+            "company_of_interest": final_state["company_of_interest"],
+            "trade_date": final_state["trade_date"],
+            "market_report": final_state["market_report"],
+            "sentiment_report": final_state["sentiment_report"],
+            "news_report": final_state["news_report"],
+            "fundamentals_report": final_state["fundamentals_report"],
+            "investment_debate_state": {
+                "bull_history": final_state["investment_debate_state"]["bull_history"],
+                "bear_history": final_state["investment_debate_state"]["bear_history"],
+                "history": final_state["investment_debate_state"]["history"],
+                "current_response": final_state["investment_debate_state"][
+                    "current_response"
+                ],
+                "judge_decision": final_state["investment_debate_state"][
+                    "judge_decision"
+                ],
+            },
+            "trader_investment_decision": final_state["trader_investment_plan"],
+            "risk_debate_state": {
+                "risky_history": final_state["risk_debate_state"]["risky_history"],
+                "safe_history": final_state["risk_debate_state"]["safe_history"],
+                "neutral_history": final_state["risk_debate_state"]["neutral_history"],
+                "history": final_state["risk_debate_state"]["history"],
+                "judge_decision": final_state["risk_debate_state"]["judge_decision"],
+            },
+            "investment_plan": final_state["investment_plan"],
+            "final_trade_decision": final_state["final_trade_decision"],
+        }
+
+        # Save to file
+        directory = Path(f"eval_results/{self.ticker}/TradingAgentsStrategy_logs/")
+        directory.mkdir(parents=True, exist_ok=True)
+
+        with open(
+            f"eval_results/{self.ticker}/TradingAgentsStrategy_logs/full_states_log.json",
+            "w",
+        ) as f:
+            json.dump(self.log_states_dict, f, indent=4)
+
+    def reflect_and_remember(self, returns_losses):
+        """Reflect on decisions and update memory based on returns."""
+        self.reflector.reflect_bull_researcher(
+            self.curr_state, returns_losses, self.bull_memory
+        )
+        self.reflector.reflect_bear_researcher(
+            self.curr_state, returns_losses, self.bear_memory
+        )
+        self.reflector.reflect_trader(
+            self.curr_state, returns_losses, self.trader_memory
+        )
+        self.reflector.reflect_invest_judge(
+            self.curr_state, returns_losses, self.invest_judge_memory
+        )
+        self.reflector.reflect_risk_manager(
+            self.curr_state, returns_losses, self.risk_manager_memory
+        )
+
+    def process_signal(self, full_signal):
+        """Process a signal to extract the core decision."""
+        return self.signal_processor.process_signal(full_signal)