--- conflicted
+++ resolved
@@ -1,725 +1,214 @@
-<<<<<<< HEAD
-<p align="center">
-  <img src="assets/TauricResearch.png" style="width: 60%; height: auto;">
-</p>
-
-<div align="center" style="line-height: 1;">
-  <a href="https://arxiv.org/abs/2412.20138" target="_blank"><img alt="arXiv" src="https://img.shields.io/badge/arXiv-2412.20138-B31B1B?logo=arxiv"/></a>
-  <a href="https://discord.com/invite/hk9PGKShPK" target="_blank"><img alt="Discord" src="https://img.shields.io/badge/Discord-TradingResearch-7289da?logo=discord&logoColor=white&color=7289da"/></a>
-  <a href="./assets/wechat.png" target="_blank"><img alt="WeChat" src="https://img.shields.io/badge/WeChat-TauricResearch-brightgreen?logo=wechat&logoColor=white"/></a>
-  <a href="https://x.com/TauricResearch" target="_blank"><img alt="X Follow" src="https://img.shields.io/badge/X-TauricResearch-white?logo=x&logoColor=white"/></a>
-  <br>
-  <a href="https://github.com/TauricResearch/" target="_blank"><img alt="Community" src="https://img.shields.io/badge/Join_GitHub_Community-TauricResearch-14C290?logo=discourse"/></a>
-</div>
-
-<div align="center">
-  <!-- Keep these links. Translations will automatically update with the README. -->
-  <a href="https://www.readme-i18n.com/TauricResearch/TradingAgents?lang=de">Deutsch</a> | 
-  <a href="https://www.readme-i18n.com/TauricResearch/TradingAgents?lang=es">Español</a> | 
-  <a href="https://www.readme-i18n.com/TauricResearch/TradingAgents?lang=fr">français</a> | 
-  <a href="https://www.readme-i18n.com/TauricResearch/TradingAgents?lang=ja">日本語</a> | 
-  <a href="https://www.readme-i18n.com/TauricResearch/TradingAgents?lang=ko">한국어</a> | 
-  <a href="https://www.readme-i18n.com/TauricResearch/TradingAgents?lang=pt">Português</a> | 
-  <a href="https://www.readme-i18n.com/TauricResearch/TradingAgents?lang=ru">Русский</a> | 
-  <a href="https://www.readme-i18n.com/TauricResearch/TradingAgents?lang=zh">中文</a>
-</div>
-
----
-
-# TradingAgents: Multi-Agents LLM Financial Trading Framework 
-
-> 🎉 **TradingAgents** officially released! We have received numerous inquiries about the work, and we would like to express our thanks for the enthusiasm in our community.
->
-> So we decided to fully open-source the framework. Looking forward to building impactful projects with you!
-
-<div align="center">
-<a href="https://www.star-history.com/#TauricResearch/TradingAgents&Date">
- <picture>
-   <source media="(prefers-color-scheme: dark)" srcset="https://api.star-history.com/svg?repos=TauricResearch/TradingAgents&type=Date&theme=dark" />
-   <source media="(prefers-color-scheme: light)" srcset="https://api.star-history.com/svg?repos=TauricResearch/TradingAgents&type=Date" />
-   <img alt="TradingAgents Star History" src="https://api.star-history.com/svg?repos=TauricResearch/TradingAgents&type=Date" style="width: 80%; height: auto;" />
- </picture>
-</a>
-</div>
-
-<div align="center">
-
-🚀 [TradingAgents](#tradingagents-framework) | ⚡ [Installation & CLI](#installation-and-cli) | 🎬 [Demo](https://www.youtube.com/watch?v=90gr5lwjIho) | 📦 [Package Usage](#tradingagents-package) | 🤝 [Contributing](#contributing) | 📄 [Citation](#citation)
-
-</div>
-
-## TradingAgents Framework
-
-TradingAgents is a multi-agent trading framework that mirrors the dynamics of real-world trading firms. By deploying specialized LLM-powered agents: from fundamental analysts, sentiment experts, and technical analysts, to trader, risk management team, the platform collaboratively evaluates market conditions and informs trading decisions. Moreover, these agents engage in dynamic discussions to pinpoint the optimal strategy.
-
-<p align="center">
-  <img src="assets/schema.png" style="width: 100%; height: auto;">
-</p>
-
-> TradingAgents framework is designed for research purposes. Trading performance may vary based on many factors, including the chosen backbone language models, model temperature, trading periods, the quality of data, and other non-deterministic factors. [It is not intended as financial, investment, or trading advice.](https://tauric.ai/disclaimer/)
-
-Our framework decomposes complex trading tasks into specialized roles. This ensures the system achieves a robust, scalable approach to market analysis and decision-making.
-
-### Analyst Team
-- Fundamentals Analyst: Evaluates company financials and performance metrics, identifying intrinsic values and potential red flags.
-- Sentiment Analyst: Analyzes social media and public sentiment using sentiment scoring algorithms to gauge short-term market mood.
-- News Analyst: Monitors global news and macroeconomic indicators, interpreting the impact of events on market conditions.
-- Technical Analyst: Utilizes technical indicators (like MACD and RSI) to detect trading patterns and forecast price movements.
-
-<p align="center">
-  <img src="assets/analyst.png" width="100%" style="display: inline-block; margin: 0 2%;">
-</p>
-
-### Researcher Team
-- Comprises both bullish and bearish researchers who critically assess the insights provided by the Analyst Team. Through structured debates, they balance potential gains against inherent risks.
-
-<p align="center">
-  <img src="assets/researcher.png" width="70%" style="display: inline-block; margin: 0 2%;">
-</p>
-
-### Trader Agent
-- Composes reports from the analysts and researchers to make informed trading decisions. It determines the timing and magnitude of trades based on comprehensive market insights.
-
-<p align="center">
-  <img src="assets/risk.png" width="70%" style="display: inline-block; margin: 0 2%;">
-</p>
-
-### Risk Management and Portfolio Manager
-- Continuously evaluates portfolio risk by assessing market volatility, liquidity, and other risk factors. The risk management team evaluates and adjusts trading strategies, providing assessment reports to the Portfolio Manager for final decision.
-- The Portfolio Manager approves/rejects the transaction proposal. If approved, the order will be sent to the simulated exchange and executed.
-
-<p align="center">
-  <img src="assets/trader.png" width="70%" style="display: inline-block; margin: 0 2%;">
-</p>
-
-## Installation and CLI
-
-### Installation
-
-Clone TradingAgents:
-```bash
-git clone https://github.com/TauricResearch/TradingAgents.git
-cd TradingAgents
-```
-
-Create a virtual environment in any of your favorite environment managers:
-```bash
-conda create -n tradingagents python=3.13
-conda activate tradingagents
-```
-
-Install dependencies:
-```bash
-pip install -r requirements.txt
-```
-
-### Required APIs
-
-You will also need the FinnHub API for financial data. All of our code is implemented with the free tier.
-```bash
-export FINNHUB_API_KEY=$YOUR_FINNHUB_API_KEY
-```
-
-You will need the OpenAI API for all the agents.
-```bash
-export OPENAI_API_KEY=$YOUR_OPENAI_API_KEY
-```
-
-### CLI Usage
-
-You can also try out the CLI directly by running:
-```bash
-python -m cli.main
-```
-You will see a screen where you can select your desired tickers, date, LLMs, research depth, etc.
-
-<p align="center">
-  <img src="assets/cli/cli_init.png" width="100%" style="display: inline-block; margin: 0 2%;">
-</p>
-
-An interface will appear showing results as they load, letting you track the agent's progress as it runs.
-
-<p align="center">
-  <img src="assets/cli/cli_news.png" width="100%" style="display: inline-block; margin: 0 2%;">
-</p>
-
-<p align="center">
-  <img src="assets/cli/cli_transaction.png" width="100%" style="display: inline-block; margin: 0 2%;">
-</p>
-
-## TradingAgents Package
-
-### Implementation Details
-
-We built TradingAgents with LangGraph to ensure flexibility and modularity. We utilize `o1-preview` and `gpt-4o` as our deep thinking and fast thinking LLMs for our experiments. However, for testing purposes, we recommend you use `o4-mini` and `gpt-4.1-mini` to save on costs as our framework makes **lots of** API calls.
-
-### Python Usage
-
-To use TradingAgents inside your code, you can import the `tradingagents` module and initialize a `TradingAgentsGraph()` object. The `.propagate()` function will return a decision. You can run `main.py`, here's also a quick example:
-
-```python
-from tradingagents.graph.trading_graph import TradingAgentsGraph
-from tradingagents.default_config import DEFAULT_CONFIG
-
-ta = TradingAgentsGraph(debug=True, config=DEFAULT_CONFIG.copy())
-
-# forward propagate
-_, decision = ta.propagate("NVDA", "2024-05-10")
-print(decision)
-```
-
-You can also adjust the default configuration to set your own choice of LLMs, debate rounds, etc.
-
-```python
-from tradingagents.graph.trading_graph import TradingAgentsGraph
-from tradingagents.default_config import DEFAULT_CONFIG
-
-# Create a custom config
-config = DEFAULT_CONFIG.copy()
-config["deep_think_llm"] = "gpt-4.1-nano"  # Use a different model
-config["quick_think_llm"] = "gpt-4.1-nano"  # Use a different model
-config["max_debate_rounds"] = 1  # Increase debate rounds
-config["online_tools"] = True # Use online tools or cached data
-
-# Initialize with custom config
-ta = TradingAgentsGraph(debug=True, config=config)
-
-# forward propagate
-_, decision = ta.propagate("NVDA", "2024-05-10")
-print(decision)
-```
-
-> For `online_tools`, we recommend enabling them for experimentation, as they provide access to real-time data. The agents' offline tools rely on cached data from our **Tauric TradingDB**, a curated dataset we use for backtesting. We're currently in the process of refining this dataset, and we plan to release it soon alongside our upcoming projects. Stay tuned!
-
-You can view the full list of configurations in `tradingagents/default_config.py`.
-
-## Contributing
-
-We welcome contributions from the community! Whether it's fixing a bug, improving documentation, or suggesting a new feature, your input helps make this project better. If you are interested in this line of research, please consider joining our open-source financial AI research community [Tauric Research](https://tauric.ai/).
-
-## Citation
-
-Please reference our work if you find *TradingAgents* provides you with some help :)
-
-```
-@misc{xiao2025tradingagentsmultiagentsllmfinancial,
-      title={TradingAgents: Multi-Agents LLM Financial Trading Framework}, 
-      author={Yijia Xiao and Edward Sun and Di Luo and Wei Wang},
-      year={2025},
-      eprint={2412.20138},
-      archivePrefix={arXiv},
-      primaryClass={q-fin.TR},
-      url={https://arxiv.org/abs/2412.20138}, 
-}
-```
-
-# TradingAgents Web Application
-
-CLI 기능을 웹에서 사용할 수 있는 React + Django 웹 애플리케이션입니다.
-
-## 주요 기능
-
-1. **사용자 인증**
-   - JWT 기반 로그인/회원가입
-   - OpenAI API 키 관리 (암호화 저장)
-   - 개발자 기본 키 fallback
-
-2. **거래 분석**
-   - CLI의 모든 분석 기능을 웹에서 사용
-   - 실시간 분석 진행 상황 (WebSocket)
-   - 분석 기록 관리
-
-3. **사용자 경험**
-   - 현대적인 React UI (Ant Design)
-   - 반응형 디자인
-   - 실시간 업데이트
-
-## 기술 스택
-
-### 백엔드
-- **Django 4.2** - 웹 프레임워크
-- **Django REST Framework** - API 개발
-- **Django Channels** - WebSocket 지원
-- **MySQL 8.0** - 데이터베이스 (Docker)
-- **Redis 7** - WebSocket 메시지 브로커 (Docker)
-- **JWT** - 인증
-
-### 프론트엔드
-- **React 18** - UI 라이브러리
-- **Ant Design** - UI 컴포넌트
-- **Styled Components** - 스타일링
-- **Axios** - HTTP 클라이언트
-- **WebSocket** - 실시간 통신
-
-## 설치 및 실행
-
-### 1. 환경 설정
-
-```bash
-# 가상환경 생성 및 활성화
-python -m venv venv
-source venv/bin/activate  # Windows: venv\Scripts\activate
-
-# Python 의존성 설치
-pip install -r requirements.txt
-
-# Node.js 의존성 설치
-cd web/frontend
-npm install
-cd ../..
-```
-
-### 2. 데이터베이스 및 Redis 설정 (Docker)
-
-Docker와 Docker Compose를 이용해 MySQL과 Redis를 실행합니다.
-
-```bash
-# Docker 및 Docker Compose 설치 확인
-docker --version
-docker-compose --version
-
-# 편의 스크립트 사용 (권장)
-chmod +x scripts/docker-commands.sh
-./scripts/docker-commands.sh start
-
-# 또는 직접 Docker Compose 명령 사용
-docker-compose up -d mysql redis
-
-# phpMyAdmin도 함께 시작 (데이터베이스 관리용)
-./scripts/docker-commands.sh start-all
-
-# 컨테이너 상태 확인
-./scripts/docker-commands.sh status
-```
-
-### 3. 환경 변수 설정
-
-`web/backend/.env` 파일을 생성합니다. `env_example.txt`를 참고하여 설정하세요:
-
-```bash
-# 예시 파일을 복사하여 시작
-cp web/backend/env_example.txt web/backend/.env
-
-# .env 파일을 편집하여 실제 값들로 변경
-nano web/backend/.env  # 또는 다른 텍스트 에디터 사용
-```
-
-주요 설정값들:
-
-```env
-# Django 설정
-SECRET_KEY=your-secret-key-here-change-this-to-a-random-string
-DEBUG=True
-ALLOWED_HOSTS=localhost,127.0.0.1
-
-# MySQL 데이터베이스 설정 (Docker)
-DB_NAME=tradingagents_web
-DB_USER=root
-DB_PASSWORD=your-mysql-password-here
-DB_HOST=127.0.0.1
-DB_PORT=3306
-
-# Redis 설정 (Docker)
-REDIS_HOST=127.0.0.1
-REDIS_PORT=6379
-
-# OpenAI API 키 (개발자 기본 키)
-OPENAI_API_KEY=your-openai-api-key-here
-```
-
-### 4. 데이터베이스 마이그레이션
-
-```bash
-cd web/backend
-python manage.py makemigrations
-python manage.py migrate
-python manage.py createsuperuser  # 관리자 계정 생성
-```
-
-### 5. 개발 서버 실행
-
-**터미널 1 - Docker 컨테이너 (MySQL + Redis):**
-```bash
-# 백그라운드에서 실행
-docker-compose up -d mysql redis
-
-# 또는 포그라운드에서 로그 확인
-docker-compose up mysql redis
-```
-
-**터미널 2 - Django 백엔드:**
-```bash
-cd web/backend
-python manage.py runserver
-```
-
-**터미널 3 - React 프론트엔드:**
-```bash
-cd web/frontend
-npm start
-```
-
-## 접속 정보
-
-- **프론트엔드**: http://localhost:3000
-- **백엔드 API**: http://localhost:8000
-- **Django Admin**: http://localhost:8000/admin
-- **phpMyAdmin** (선택사항): http://localhost:8080
-
-## API 엔드포인트
-
-### 인증
-- `POST /api/auth/register/` - 회원가입
-- `POST /api/auth/login/` - 로그인
-- `GET /api/auth/user/` - 사용자 정보
-- `PUT /api/auth/profile/` - 프로필 수정
-- `POST /api/auth/check-api-key/` - API 키 검증
-
-### 거래 분석
-- `GET /api/trading/config/` - 분석 설정 정보
-- `POST /api/trading/start/` - 분석 시작
-- `GET /api/trading/status/{id}/` - 분석 상태 조회
-- `GET /api/trading/history/` - 분석 기록
-- `GET /api/trading/report/{id}/` - 분석 보고서
-
-### WebSocket
-- `ws://localhost:8000/ws/trading-analysis/` - 실시간 분석 업데이트
-
-## OpenAI API 키 관리
-
-1. **사용자 개별 키**: 사용자가 프로필에서 설정한 개인 OpenAI API 키
-2. **개발자 기본 키**: `.env` 파일의 `OPENAI_API_KEY` (사용자 키가 없을 때 사용)
-3. **보안**: 사용자 키는 암호화되어 데이터베이스에 저장
-
-## 프로젝트 구조
-
-```
-├── cli/                    # 기존 CLI 코드
-├── web/
-│   ├── backend/           # Django 백엔드
-│   │   ├── tradingagents_web/    # 프로젝트 설정
-│   │   └── apps/                 # Django 앱들
-│   │       ├── authentication/   # 사용자 인증
-│   │       ├── trading_api/      # 거래 분석 API
-│   │       └── websocket/        # WebSocket 처리
-│   └── frontend/          # React 프론트엔드
-│       ├── public/
-│       └── src/
-│           ├── components/       # 재사용 컴포넌트
-│           ├── contexts/         # React Context
-│           ├── pages/           # 페이지 컴포넌트
-│           ├── services/        # API 서비스
-│           └── styles/          # 스타일 관련
-└── requirements.txt       # Python 의존성
-```
-
-## 개발 가이드
-
-### 새로운 분석 기능 추가
-
-1. `apps/trading_api/services.py`에 새로운 서비스 추가
-2. `apps/trading_api/views.py`에 새로운 뷰 추가
-3. `apps/trading_api/urls.py`에 URL 패턴 추가
-4. 프론트엔드에서 해당 API 호출
-
-### 새로운 페이지 추가
-
-1. `src/pages/` 디렉토리에 새 페이지 컴포넌트 생성
-2. `src/App.js`에 라우트 추가
-3. 필요한 경우 레이아웃의 메뉴에 추가
-
-## 배포
-
-### Docker Compose (권장)
-
-```bash
-# 모든 서비스를 한 번에 시작 (개발 환경)
-docker-compose up -d
-
-# 특정 서비스만 시작
-docker-compose up -d mysql redis
-
-# 프로덕션 환경에서는 별도의 docker-compose.prod.yml 사용 권장
-docker-compose -f docker-compose.prod.yml up -d
-```
-
-### 수동 배포
-
-1. **프론트엔드 빌드**:
-   ```bash
-   cd web/frontend
-   npm run build
-   ```
-
-2. **Django 정적 파일 수집**:
-   ```bash
-   cd web/backend
-   python manage.py collectstatic
-   ```
-
-3. **프로덕션 서버 설정** (Nginx + Gunicorn + Daphne)
-
-## 문제 해결
-
-### 일반적인 문제
-
-1. **Docker 컨테이너 관련**
-   ```bash
-   # 컨테이너 상태 확인
-   docker-compose ps
-   
-   # 컨테이너 로그 확인
-   docker-compose logs mysql
-   docker-compose logs redis
-   
-   # 컨테이너 재시작
-   docker-compose restart mysql redis
-   ```
-
-2. **WebSocket 연결 실패**
-   - Redis 컨테이너가 실행 중인지 확인: `docker-compose ps`
-   - 방화벽 설정 확인
-
-3. **API 키 관련 오류**
-   - `.env` 파일의 `OPENAI_API_KEY` 확인
-   - 사용자 프로필에서 API 키 재설정
-
-4. **데이터베이스 연결 오류**
-   - MySQL 컨테이너 상태 확인: `docker-compose logs mysql`
-   - `.env` 파일의 데이터베이스 연결 정보 확인
-   - 컨테이너 포트 충돌 확인: `docker port tradingagents_mysql`
-
-5. **MySQL 컨테이너 초기화 문제**
-   ```bash
-   # 볼륨 삭제 후 재시작 (데이터 손실 주의!)
-   docker-compose down -v
-   docker-compose up -d mysql redis
-   ```
-
-## 라이선스
-
-이 프로젝트는 기존 TradingAgents 프로젝트의 라이선스를 따릅니다.
-
-## 기여
-
-1. Fork the Project
-2. Create your Feature Branch (`git checkout -b feature/AmazingFeature`)
-3. Commit your Changes (`git commit -m 'Add some AmazingFeature'`)
-4. Push to the Branch (`git push origin feature/AmazingFeature`)
-5. Open a Pull Request
-=======
-<p align="center">
-  <img src="assets/TauricResearch.png" style="width: 60%; height: auto;">
-</p>
-
-<div align="center" style="line-height: 1;">
-  <a href="https://arxiv.org/abs/2412.20138" target="_blank"><img alt="arXiv" src="https://img.shields.io/badge/arXiv-2412.20138-B31B1B?logo=arxiv"/></a>
-  <a href="https://discord.com/invite/hk9PGKShPK" target="_blank"><img alt="Discord" src="https://img.shields.io/badge/Discord-TradingResearch-7289da?logo=discord&logoColor=white&color=7289da"/></a>
-  <a href="./assets/wechat.png" target="_blank"><img alt="WeChat" src="https://img.shields.io/badge/WeChat-TauricResearch-brightgreen?logo=wechat&logoColor=white"/></a>
-  <a href="https://x.com/TauricResearch" target="_blank"><img alt="X Follow" src="https://img.shields.io/badge/X-TauricResearch-white?logo=x&logoColor=white"/></a>
-  <br>
-  <a href="https://github.com/TauricResearch/" target="_blank"><img alt="Community" src="https://img.shields.io/badge/Join_GitHub_Community-TauricResearch-14C290?logo=discourse"/></a>
-</div>
-
-<div align="center">
-  <!-- Keep these links. Translations will automatically update with the README. -->
-  <a href="https://www.readme-i18n.com/TauricResearch/TradingAgents?lang=de">Deutsch</a> | 
-  <a href="https://www.readme-i18n.com/TauricResearch/TradingAgents?lang=es">Español</a> | 
-  <a href="https://www.readme-i18n.com/TauricResearch/TradingAgents?lang=fr">français</a> | 
-  <a href="https://www.readme-i18n.com/TauricResearch/TradingAgents?lang=ja">日本語</a> | 
-  <a href="https://www.readme-i18n.com/TauricResearch/TradingAgents?lang=ko">한국어</a> | 
-  <a href="https://www.readme-i18n.com/TauricResearch/TradingAgents?lang=pt">Português</a> | 
-  <a href="https://www.readme-i18n.com/TauricResearch/TradingAgents?lang=ru">Русский</a> | 
-  <a href="https://www.readme-i18n.com/TauricResearch/TradingAgents?lang=zh">中文</a>
-</div>
-
----
-
-# TradingAgents: Multi-Agents LLM Financial Trading Framework 
-
-> 🎉 **TradingAgents** officially released! We have received numerous inquiries about the work, and we would like to express our thanks for the enthusiasm in our community.
->
-> So we decided to fully open-source the framework. Looking forward to building impactful projects with you!
-
-<div align="center">
-<a href="https://www.star-history.com/#TauricResearch/TradingAgents&Date">
- <picture>
-   <source media="(prefers-color-scheme: dark)" srcset="https://api.star-history.com/svg?repos=TauricResearch/TradingAgents&type=Date&theme=dark" />
-   <source media="(prefers-color-scheme: light)" srcset="https://api.star-history.com/svg?repos=TauricResearch/TradingAgents&type=Date" />
-   <img alt="TradingAgents Star History" src="https://api.star-history.com/svg?repos=TauricResearch/TradingAgents&type=Date" style="width: 80%; height: auto;" />
- </picture>
-</a>
-</div>
-
-<div align="center">
-
-🚀 [TradingAgents](#tradingagents-framework) | ⚡ [Installation & CLI](#installation-and-cli) | 🎬 [Demo](https://www.youtube.com/watch?v=90gr5lwjIho) | 📦 [Package Usage](#tradingagents-package) | 🤝 [Contributing](#contributing) | 📄 [Citation](#citation)
-
-</div>
-
-## TradingAgents Framework
-
-TradingAgents is a multi-agent trading framework that mirrors the dynamics of real-world trading firms. By deploying specialized LLM-powered agents: from fundamental analysts, sentiment experts, and technical analysts, to trader, risk management team, the platform collaboratively evaluates market conditions and informs trading decisions. Moreover, these agents engage in dynamic discussions to pinpoint the optimal strategy.
-
-<p align="center">
-  <img src="assets/schema.png" style="width: 100%; height: auto;">
-</p>
-
-> TradingAgents framework is designed for research purposes. Trading performance may vary based on many factors, including the chosen backbone language models, model temperature, trading periods, the quality of data, and other non-deterministic factors. [It is not intended as financial, investment, or trading advice.](https://tauric.ai/disclaimer/)
-
-Our framework decomposes complex trading tasks into specialized roles. This ensures the system achieves a robust, scalable approach to market analysis and decision-making.
-
-### Analyst Team
-- Fundamentals Analyst: Evaluates company financials and performance metrics, identifying intrinsic values and potential red flags.
-- Sentiment Analyst: Analyzes social media and public sentiment using sentiment scoring algorithms to gauge short-term market mood.
-- News Analyst: Monitors global news and macroeconomic indicators, interpreting the impact of events on market conditions.
-- Technical Analyst: Utilizes technical indicators (like MACD and RSI) to detect trading patterns and forecast price movements.
-
-<p align="center">
-  <img src="assets/analyst.png" width="100%" style="display: inline-block; margin: 0 2%;">
-</p>
-
-### Researcher Team
-- Comprises both bullish and bearish researchers who critically assess the insights provided by the Analyst Team. Through structured debates, they balance potential gains against inherent risks.
-
-<p align="center">
-  <img src="assets/researcher.png" width="70%" style="display: inline-block; margin: 0 2%;">
-</p>
-
-### Trader Agent
-- Composes reports from the analysts and researchers to make informed trading decisions. It determines the timing and magnitude of trades based on comprehensive market insights.
-
-<p align="center">
-  <img src="assets/trader.png" width="70%" style="display: inline-block; margin: 0 2%;">
-</p>
-
-### Risk Management and Portfolio Manager
-- Continuously evaluates portfolio risk by assessing market volatility, liquidity, and other risk factors. The risk management team evaluates and adjusts trading strategies, providing assessment reports to the Portfolio Manager for final decision.
-- The Portfolio Manager approves/rejects the transaction proposal. If approved, the order will be sent to the simulated exchange and executed.
-
-<p align="center">
-  <img src="assets/risk.png" width="70%" style="display: inline-block; margin: 0 2%;">
-</p>
-
-## Installation and CLI
-
-### Installation
-
-Clone TradingAgents:
-```bash
-git clone https://github.com/TauricResearch/TradingAgents.git
-cd TradingAgents
-```
-
-Create a virtual environment in any of your favorite environment managers:
-```bash
-conda create -n tradingagents python=3.13
-conda activate tradingagents
-```
-
-Install dependencies:
-```bash
-pip install -r requirements.txt
-```
-
-### Required APIs
-
-You will also need the FinnHub API for financial data. All of our code is implemented with the free tier.
-```bash
-export FINNHUB_API_KEY=$YOUR_FINNHUB_API_KEY
-```
-
-You will need the OpenAI API or GEMINI API for all the agents.
-```bash
-export OPENAI_API_KEY=$YOUR_OPENAI_API_KEY
-export GEMINI_API_KEY=$YOUR_GEMINI_API_KEY
-```
-
-### CLI Usage
-
-You can also try out the CLI directly by running:
-```bash
-python -m cli.main
-```
-You will see a screen where you can select your desired tickers, date, LLMs, research depth, etc.
-
-<p align="center">
-  <img src="assets/cli/cli_init.png" width="100%" style="display: inline-block; margin: 0 2%;">
-</p>
-
-An interface will appear showing results as they load, letting you track the agent's progress as it runs.
-
-<p align="center">
-  <img src="assets/cli/cli_news.png" width="100%" style="display: inline-block; margin: 0 2%;">
-</p>
-
-<p align="center">
-  <img src="assets/cli/cli_transaction.png" width="100%" style="display: inline-block; margin: 0 2%;">
-</p>
-
-## TradingAgents Package
-
-### Implementation Details
-
-We built TradingAgents with LangGraph to ensure flexibility and modularity. We utilize `o1-preview` and `gpt-4o` as our deep thinking and fast thinking LLMs for our experiments. However, for testing purposes, we recommend you use `o4-mini` and `gpt-4.1-mini` to save on costs as our framework makes **lots of** API calls.
-
-### Python Usage
-
-To use TradingAgents inside your code, you can import the `tradingagents` module and initialize a `TradingAgentsGraph()` object. The `.propagate()` function will return a decision. You can run `main.py`, here's also a quick example:
-
-```python
-from tradingagents.graph.trading_graph import TradingAgentsGraph
-from tradingagents.default_config import DEFAULT_CONFIG
-
-ta = TradingAgentsGraph(debug=True, config=DEFAULT_CONFIG.copy())
-
-# forward propagate
-_, decision = ta.propagate("NVDA", "2024-05-10")
-print(decision)
-```
-
-You can also adjust the default configuration to set your own choice of LLMs, debate rounds, etc.
-
-```python
-from tradingagents.graph.trading_graph import TradingAgentsGraph
-from tradingagents.default_config import DEFAULT_CONFIG
-
-# Create a custom config
-config = DEFAULT_CONFIG.copy()
-config["deep_think_llm"] = "gpt-4.1-nano"  # Use a different model
-config["quick_think_llm"] = "gpt-4.1-nano"  # Use a different model
-config["max_debate_rounds"] = 1  # Increase debate rounds
-config["online_tools"] = True # Use online tools or cached data
-
-# Initialize with custom config
-ta = TradingAgentsGraph(debug=True, config=config)
-
-# forward propagate
-_, decision = ta.propagate("NVDA", "2024-05-10")
-print(decision)
-```
-
-> For `online_tools`, we recommend enabling them for experimentation, as they provide access to real-time data. The agents' offline tools rely on cached data from our **Tauric TradingDB**, a curated dataset we use for backtesting. We're currently in the process of refining this dataset, and we plan to release it soon alongside our upcoming projects. Stay tuned!
-
-You can view the full list of configurations in `tradingagents/default_config.py`.
-
-## Contributing
-
-We welcome contributions from the community! Whether it's fixing a bug, improving documentation, or suggesting a new feature, your input helps make this project better. If you are interested in this line of research, please consider joining our open-source financial AI research community [Tauric Research](https://tauric.ai/).
-
-## Citation
-
-Please reference our work if you find *TradingAgents* provides you with some help :)
-
-```
-@misc{xiao2025tradingagentsmultiagentsllmfinancial,
-      title={TradingAgents: Multi-Agents LLM Financial Trading Framework}, 
-      author={Yijia Xiao and Edward Sun and Di Luo and Wei Wang},
-      year={2025},
-      eprint={2412.20138},
-      archivePrefix={arXiv},
-      primaryClass={q-fin.TR},
-      url={https://arxiv.org/abs/2412.20138}, 
-}
-```
->>>>>>> e76e862c
+<p align="center">
+  <img src="assets/TauricResearch.png" style="width: 60%; height: auto;">
+</p>
+
+<div align="center" style="line-height: 1;">
+  <a href="https://arxiv.org/abs/2412.20138" target="_blank"><img alt="arXiv" src="https://img.shields.io/badge/arXiv-2412.20138-B31B1B?logo=arxiv"/></a>
+  <a href="https://discord.com/invite/hk9PGKShPK" target="_blank"><img alt="Discord" src="https://img.shields.io/badge/Discord-TradingResearch-7289da?logo=discord&logoColor=white&color=7289da"/></a>
+  <a href="./assets/wechat.png" target="_blank"><img alt="WeChat" src="https://img.shields.io/badge/WeChat-TauricResearch-brightgreen?logo=wechat&logoColor=white"/></a>
+  <a href="https://x.com/TauricResearch" target="_blank"><img alt="X Follow" src="https://img.shields.io/badge/X-TauricResearch-white?logo=x&logoColor=white"/></a>
+  <br>
+  <a href="https://github.com/TauricResearch/" target="_blank"><img alt="Community" src="https://img.shields.io/badge/Join_GitHub_Community-TauricResearch-14C290?logo=discourse"/></a>
+</div>
+
+<div align="center">
+  <!-- Keep these links. Translations will automatically update with the README. -->
+  <a href="https://www.readme-i18n.com/TauricResearch/TradingAgents?lang=de">Deutsch</a> | 
+  <a href="https://www.readme-i18n.com/TauricResearch/TradingAgents?lang=es">Español</a> | 
+  <a href="https://www.readme-i18n.com/TauricResearch/TradingAgents?lang=fr">français</a> | 
+  <a href="https://www.readme-i18n.com/TauricResearch/TradingAgents?lang=ja">日本語</a> | 
+  <a href="https://www.readme-i18n.com/TauricResearch/TradingAgents?lang=ko">한국어</a> | 
+  <a href="https://www.readme-i18n.com/TauricResearch/TradingAgents?lang=pt">Português</a> | 
+  <a href="https://www.readme-i18n.com/TauricResearch/TradingAgents?lang=ru">Русский</a> | 
+  <a href="https://www.readme-i18n.com/TauricResearch/TradingAgents?lang=zh">中文</a>
+</div>
+
+---
+
+# TradingAgents: Multi-Agents LLM Financial Trading Framework 
+
+> 🎉 **TradingAgents** officially released! We have received numerous inquiries about the work, and we would like to express our thanks for the enthusiasm in our community.
+>
+> So we decided to fully open-source the framework. Looking forward to building impactful projects with you!
+
+<div align="center">
+<a href="https://www.star-history.com/#TauricResearch/TradingAgents&Date">
+ <picture>
+   <source media="(prefers-color-scheme: dark)" srcset="https://api.star-history.com/svg?repos=TauricResearch/TradingAgents&type=Date&theme=dark" />
+   <source media="(prefers-color-scheme: light)" srcset="https://api.star-history.com/svg?repos=TauricResearch/TradingAgents&type=Date" />
+   <img alt="TradingAgents Star History" src="https://api.star-history.com/svg?repos=TauricResearch/TradingAgents&type=Date" style="width: 80%; height: auto;" />
+ </picture>
+</a>
+</div>
+
+<div align="center">
+
+🚀 [TradingAgents](#tradingagents-framework) | ⚡ [Installation & CLI](#installation-and-cli) | 🎬 [Demo](https://www.youtube.com/watch?v=90gr5lwjIho) | 📦 [Package Usage](#tradingagents-package) | 🤝 [Contributing](#contributing) | 📄 [Citation](#citation)
+
+</div>
+
+## TradingAgents Framework
+
+TradingAgents is a multi-agent trading framework that mirrors the dynamics of real-world trading firms. By deploying specialized LLM-powered agents: from fundamental analysts, sentiment experts, and technical analysts, to trader, risk management team, the platform collaboratively evaluates market conditions and informs trading decisions. Moreover, these agents engage in dynamic discussions to pinpoint the optimal strategy.
+
+<p align="center">
+  <img src="assets/schema.png" style="width: 100%; height: auto;">
+</p>
+
+> TradingAgents framework is designed for research purposes. Trading performance may vary based on many factors, including the chosen backbone language models, model temperature, trading periods, the quality of data, and other non-deterministic factors. [It is not intended as financial, investment, or trading advice.](https://tauric.ai/disclaimer/)
+
+Our framework decomposes complex trading tasks into specialized roles. This ensures the system achieves a robust, scalable approach to market analysis and decision-making.
+
+### Analyst Team
+- Fundamentals Analyst: Evaluates company financials and performance metrics, identifying intrinsic values and potential red flags.
+- Sentiment Analyst: Analyzes social media and public sentiment using sentiment scoring algorithms to gauge short-term market mood.
+- News Analyst: Monitors global news and macroeconomic indicators, interpreting the impact of events on market conditions.
+- Technical Analyst: Utilizes technical indicators (like MACD and RSI) to detect trading patterns and forecast price movements.
+
+<p align="center">
+  <img src="assets/analyst.png" width="100%" style="display: inline-block; margin: 0 2%;">
+</p>
+
+### Researcher Team
+- Comprises both bullish and bearish researchers who critically assess the insights provided by the Analyst Team. Through structured debates, they balance potential gains against inherent risks.
+
+<p align="center">
+  <img src="assets/researcher.png" width="70%" style="display: inline-block; margin: 0 2%;">
+</p>
+
+### Trader Agent
+- Composes reports from the analysts and researchers to make informed trading decisions. It determines the timing and magnitude of trades based on comprehensive market insights.
+
+<p align="center">
+  <img src="assets/trader.png" width="70%" style="display: inline-block; margin: 0 2%;">
+</p>
+
+### Risk Management and Portfolio Manager
+- Continuously evaluates portfolio risk by assessing market volatility, liquidity, and other risk factors. The risk management team evaluates and adjusts trading strategies, providing assessment reports to the Portfolio Manager for final decision.
+- The Portfolio Manager approves/rejects the transaction proposal. If approved, the order will be sent to the simulated exchange and executed.
+
+<p align="center">
+  <img src="assets/risk.png" width="70%" style="display: inline-block; margin: 0 2%;">
+</p>
+
+## Installation and CLI
+
+### Installation
+
+Clone TradingAgents:
+```bash
+git clone https://github.com/TauricResearch/TradingAgents.git
+cd TradingAgents
+```
+
+Create a virtual environment in any of your favorite environment managers:
+```bash
+conda create -n tradingagents python=3.13
+conda activate tradingagents
+```
+
+Install dependencies:
+```bash
+pip install -r requirements.txt
+```
+
+### Required APIs
+
+You will also need the FinnHub API for financial data. All of our code is implemented with the free tier.
+```bash
+export FINNHUB_API_KEY=$YOUR_FINNHUB_API_KEY
+```
+
+You will need the OpenAI API or GEMINI API for all the agents.
+```bash
+export OPENAI_API_KEY=$YOUR_OPENAI_API_KEY
+export GEMINI_API_KEY=$YOUR_GEMINI_API_KEY
+```
+
+### CLI Usage
+
+You can also try out the CLI directly by running:
+```bash
+python -m cli.main
+```
+You will see a screen where you can select your desired tickers, date, LLMs, research depth, etc.
+
+<p align="center">
+  <img src="assets/cli/cli_init.png" width="100%" style="display: inline-block; margin: 0 2%;">
+</p>
+
+An interface will appear showing results as they load, letting you track the agent's progress as it runs.
+
+<p align="center">
+  <img src="assets/cli/cli_news.png" width="100%" style="display: inline-block; margin: 0 2%;">
+</p>
+
+<p align="center">
+  <img src="assets/cli/cli_transaction.png" width="100%" style="display: inline-block; margin: 0 2%;">
+</p>
+
+## TradingAgents Package
+
+### Implementation Details
+
+We built TradingAgents with LangGraph to ensure flexibility and modularity. We utilize `o1-preview` and `gpt-4o` as our deep thinking and fast thinking LLMs for our experiments. However, for testing purposes, we recommend you use `o4-mini` and `gpt-4.1-mini` to save on costs as our framework makes **lots of** API calls.
+
+### Python Usage
+
+To use TradingAgents inside your code, you can import the `tradingagents` module and initialize a `TradingAgentsGraph()` object. The `.propagate()` function will return a decision. You can run `main.py`, here's also a quick example:
+
+```python
+from tradingagents.graph.trading_graph import TradingAgentsGraph
+from tradingagents.default_config import DEFAULT_CONFIG
+
+ta = TradingAgentsGraph(debug=True, config=DEFAULT_CONFIG.copy())
+
+# forward propagate
+_, decision = ta.propagate("NVDA", "2024-05-10")
+print(decision)
+```
+
+You can also adjust the default configuration to set your own choice of LLMs, debate rounds, etc.
+
+```python
+from tradingagents.graph.trading_graph import TradingAgentsGraph
+from tradingagents.default_config import DEFAULT_CONFIG
+
+# Create a custom config
+config = DEFAULT_CONFIG.copy()
+config["deep_think_llm"] = "gpt-4.1-nano"  # Use a different model
+config["quick_think_llm"] = "gpt-4.1-nano"  # Use a different model
+config["max_debate_rounds"] = 1  # Increase debate rounds
+config["online_tools"] = True # Use online tools or cached data
+
+# Initialize with custom config
+ta = TradingAgentsGraph(debug=True, config=config)
+
+# forward propagate
+_, decision = ta.propagate("NVDA", "2024-05-10")
+print(decision)
+```
+
+> For `online_tools`, we recommend enabling them for experimentation, as they provide access to real-time data. The agents' offline tools rely on cached data from our **Tauric TradingDB**, a curated dataset we use for backtesting. We're currently in the process of refining this dataset, and we plan to release it soon alongside our upcoming projects. Stay tuned!
+
+You can view the full list of configurations in `tradingagents/default_config.py`.
+
+## Contributing
+
+We welcome contributions from the community! Whether it's fixing a bug, improving documentation, or suggesting a new feature, your input helps make this project better. If you are interested in this line of research, please consider joining our open-source financial AI research community [Tauric Research](https://tauric.ai/).
+
+## Citation
+
+Please reference our work if you find *TradingAgents* provides you with some help :)
+
+```
+@misc{xiao2025tradingagentsmultiagentsllmfinancial,
+      title={TradingAgents: Multi-Agents LLM Financial Trading Framework}, 
+      author={Yijia Xiao and Edward Sun and Di Luo and Wei Wang},
+      year={2025},
+      eprint={2412.20138},
+      archivePrefix={arXiv},
+      primaryClass={q-fin.TR},
+      url={https://arxiv.org/abs/2412.20138}, 
+}
+```