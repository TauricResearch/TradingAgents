<<<<<<< HEAD
import questionary
from typing import List, Optional, Tuple, Dict

from cli.models import AnalystType

ANALYST_ORDER = [
    ("Market Analyst", AnalystType.MARKET),
    ("Social Media Analyst", AnalystType.SOCIAL),
    ("News Analyst", AnalystType.NEWS),
    ("Fundamentals Analyst", AnalystType.FUNDAMENTALS),
]


def get_ticker() -> str:
    """Prompt the user to enter a ticker symbol."""
    ticker = questionary.text(
        "Enter the ticker symbol to analyze:",
        validate=lambda x: len(x.strip()) > 0 or "Please enter a valid ticker symbol.",
        style=questionary.Style(
            [
                ("text", "fg:green"),
                ("highlighted", "noinherit"),
            ]
        ),
    ).ask()

    if not ticker:
        console.print("\n[red]No ticker symbol provided. Exiting...[/red]")
        exit(1)

    return ticker.strip().upper()


def get_analysis_date() -> str:
    """Prompt the user to enter a date in YYYY-MM-DD format."""
    import re
    from datetime import datetime

    def validate_date(date_str: str) -> bool:
        if not re.match(r"^\d{4}-\d{2}-\d{2}$", date_str):
            return False
        try:
            datetime.strptime(date_str, "%Y-%m-%d")
            return True
        except ValueError:
            return False

    date = questionary.text(
        "Enter the analysis date (YYYY-MM-DD):",
        validate=lambda x: validate_date(x.strip())
        or "Please enter a valid date in YYYY-MM-DD format.",
        style=questionary.Style(
            [
                ("text", "fg:green"),
                ("highlighted", "noinherit"),
            ]
        ),
    ).ask()

    if not date:
        console.print("\n[red]No date provided. Exiting...[/red]")
        exit(1)

    return date.strip()


def select_analysts() -> List[AnalystType]:
    """Select analysts using an interactive checkbox."""
    choices = questionary.checkbox(
        "Select Your [Analysts Team]:",
        choices=[
            questionary.Choice(display, value=value) for display, value in ANALYST_ORDER
        ],
        instruction="\n- Press Space to select/unselect analysts\n- Press 'a' to select/unselect all\n- Press Enter when done",
        validate=lambda x: len(x) > 0 or "You must select at least one analyst.",
        style=questionary.Style(
            [
                ("checkbox-selected", "fg:green"),
                ("selected", "fg:green noinherit"),
                ("highlighted", "noinherit"),
                ("pointer", "noinherit"),
            ]
        ),
    ).ask()

    if not choices:
        console.print("\n[red]No analysts selected. Exiting...[/red]")
        exit(1)

    return choices


def select_research_depth() -> int:
    """Select research depth using an interactive selection."""

    # Define research depth options with their corresponding values
    DEPTH_OPTIONS = [
        ("Shallow - Quick research, few debate and strategy discussion rounds", 1),
        ("Medium - Middle ground, moderate debate rounds and strategy discussion", 3),
        ("Deep - Comprehensive research, in depth debate and strategy discussion", 5),
    ]

    choice = questionary.select(
        "Select Your [Research Depth]:",
        choices=[
            questionary.Choice(display, value=value) for display, value in DEPTH_OPTIONS
        ],
        instruction="\n- Use arrow keys to navigate\n- Press Enter to select",
        style=questionary.Style(
            [
                ("selected", "fg:yellow noinherit"),
                ("highlighted", "fg:yellow noinherit"),
                ("pointer", "fg:yellow noinherit"),
            ]
        ),
    ).ask()

    if choice is None:
        console.print("\n[red]No research depth selected. Exiting...[/red]")
        exit(1)

    return choice


def select_shallow_thinking_agent() -> str:
    """Select shallow thinking llm engine using an interactive selection."""

    # Define shallow thinking llm engine options with their corresponding model names
    SHALLOW_AGENT_OPTIONS = [
        ("GPT-4o-mini - Fast and efficient for quick tasks", "gpt-4o-mini"),
        ("GPT-4.1-nano - Ultra-lightweight model for basic operations", "gpt-4.1-nano"),
        ("GPT-4.1-mini - Compact model with good performance", "gpt-4.1-mini"),
        ("GPT-4o - Standard model with solid capabilities", "gpt-4o"),
    ]

    choice = questionary.select(
        "Select Your [Quick-Thinking LLM Engine]:",
        choices=[
            questionary.Choice(display, value=value)
            for display, value in SHALLOW_AGENT_OPTIONS
        ],
        instruction="\n- Use arrow keys to navigate\n- Press Enter to select",
        style=questionary.Style(
            [
                ("selected", "fg:magenta noinherit"),
                ("highlighted", "fg:magenta noinherit"),
                ("pointer", "fg:magenta noinherit"),
            ]
        ),
    ).ask()

    if choice is None:
        console.print(
            "\n[red]No shallow thinking llm engine selected. Exiting...[/red]"
        )
        exit(1)

    return choice


def select_deep_thinking_agent() -> str:
    """Select deep thinking llm engine using an interactive selection."""

    # Define deep thinking llm engine options with their corresponding model names
    DEEP_AGENT_OPTIONS = [
        ("GPT-4.1-nano - Ultra-lightweight model for basic operations", "gpt-4.1-nano"),
        ("GPT-4.1-mini - Compact model with good performance", "gpt-4.1-mini"),
        ("GPT-4o - Standard model with solid capabilities", "gpt-4o"),
        ("o4-mini - Specialized reasoning model (compact)", "o4-mini"),
        ("o3-mini - Advanced reasoning model (lightweight)", "o3-mini"),
        ("o3 - Full advanced reasoning model", "o3"),
        ("o1 - Premier reasoning and problem-solving model", "o1"),
    ]

    choice = questionary.select(
        "Select Your [Deep-Thinking LLM Engine]:",
        choices=[
            questionary.Choice(display, value=value)
            for display, value in DEEP_AGENT_OPTIONS
        ],
        instruction="\n- Use arrow keys to navigate\n- Press Enter to select",
        style=questionary.Style(
            [
                ("selected", "fg:magenta noinherit"),
                ("highlighted", "fg:magenta noinherit"),
                ("pointer", "fg:magenta noinherit"),
            ]
        ),
    ).ask()

    if choice is None:
        console.print("\n[red]No deep thinking llm engine selected. Exiting...[/red]")
        exit(1)

    return choice
=======
import questionary
from typing import List, Optional, Tuple, Dict

from cli.models import AnalystType

ANALYST_ORDER = [
    ("Market Analyst", AnalystType.MARKET),
    ("Social Media Analyst", AnalystType.SOCIAL),
    ("News Analyst", AnalystType.NEWS),
    ("Fundamentals Analyst", AnalystType.FUNDAMENTALS),
]


def get_ticker() -> str:
    """Prompt the user to enter a ticker symbol."""
    ticker = questionary.text(
        "Enter the ticker symbol to analyze:",
        validate=lambda x: len(x.strip()) > 0 or "Please enter a valid ticker symbol.",
        style=questionary.Style(
            [
                ("text", "fg:green"),
                ("highlighted", "noinherit"),
            ]
        ),
    ).ask()

    if not ticker:
        console.print("\n[red]No ticker symbol provided. Exiting...[/red]")
        exit(1)

    return ticker.strip().upper()


def get_analysis_date() -> str:
    """Prompt the user to enter a date in YYYY-MM-DD format."""
    import re
    from datetime import datetime

    def validate_date(date_str: str) -> bool:
        if not re.match(r"^\d{4}-\d{2}-\d{2}$", date_str):
            return False
        try:
            datetime.strptime(date_str, "%Y-%m-%d")
            return True
        except ValueError:
            return False

    date = questionary.text(
        "Enter the analysis date (YYYY-MM-DD):",
        validate=lambda x: validate_date(x.strip())
        or "Please enter a valid date in YYYY-MM-DD format.",
        style=questionary.Style(
            [
                ("text", "fg:green"),
                ("highlighted", "noinherit"),
            ]
        ),
    ).ask()

    if not date:
        console.print("\n[red]No date provided. Exiting...[/red]")
        exit(1)

    return date.strip()


def select_analysts() -> List[AnalystType]:
    """Select analysts using an interactive checkbox."""
    choices = questionary.checkbox(
        "Select Your [Analysts Team]:",
        choices=[
            questionary.Choice(display, value=value) for display, value in ANALYST_ORDER
        ],
        instruction="\n- Press Space to select/unselect analysts\n- Press 'a' to select/unselect all\n- Press Enter when done",
        validate=lambda x: len(x) > 0 or "You must select at least one analyst.",
        style=questionary.Style(
            [
                ("checkbox-selected", "fg:green"),
                ("selected", "fg:green noinherit"),
                ("highlighted", "noinherit"),
                ("pointer", "noinherit"),
            ]
        ),
    ).ask()

    if not choices:
        console.print("\n[red]No analysts selected. Exiting...[/red]")
        exit(1)

    return choices


def select_research_depth() -> int:
    """Select research depth using an interactive selection."""

    # Define research depth options with their corresponding values
    DEPTH_OPTIONS = [
        ("Shallow - Quick research, few debate and strategy discussion rounds", 1),
        ("Medium - Middle ground, moderate debate rounds and strategy discussion", 3),
        ("Deep - Comprehensive research, in depth debate and strategy discussion", 5),
    ]

    choice = questionary.select(
        "Select Your [Research Depth]:",
        choices=[
            questionary.Choice(display, value=value) for display, value in DEPTH_OPTIONS
        ],
        instruction="\n- Use arrow keys to navigate\n- Press Enter to select",
        style=questionary.Style(
            [
                ("selected", "fg:yellow noinherit"),
                ("highlighted", "fg:yellow noinherit"),
                ("pointer", "fg:yellow noinherit"),
            ]
        ),
    ).ask()

    if choice is None:
        console.print("\n[red]No research depth selected. Exiting...[/red]")
        exit(1)

    return choice


def select_shallow_thinking_agent(provider) -> str:
    """Select shallow thinking llm engine using an interactive selection."""

    # Define shallow thinking llm engine options with their corresponding model names
    SHALLOW_AGENT_OPTIONS = {
        "openai": [
            ("GPT-4o-mini - Fast and efficient for quick tasks", "gpt-4o-mini"),
            ("GPT-4.1-nano - Ultra-lightweight model for basic operations", "gpt-4.1-nano"),
            ("GPT-4.1-mini - Compact model with good performance", "gpt-4.1-mini"),
            ("GPT-4o - Standard model with solid capabilities", "gpt-4o"),
        ],
        "anthropic": [
            ("Claude Haiku 3.5 - Fast inference and standard capabilities", "claude-3-5-haiku-latest"),
            ("Claude Sonnet 3.5 - Highly capable standard model", "claude-3-5-sonnet-latest"),
            ("Claude Sonnet 3.7 - Exceptional hybrid reasoning and agentic capabilities", "claude-3-7-sonnet-latest"),
            ("Claude Sonnet 4 - High performance and excellent reasoning", "claude-sonnet-4-0"),
        ],
        "google": [
            
            ("Gemini 2.0 Flash - Next generation features, speed, and thinking", "gemini-2.0-flash"),
            ("Gemini 2.5 Flash-Lite - Cost efficiency and low latency", "gemini-2.5-flash-lite-preview-06-17"),
            ("Gemini 2.5 Flash - Adaptive thinking, cost efficiency", "gemini-2.5-flash"),
        ],
        "openrouter": [
            ("Meta: Llama 4 Scout", "meta-llama/llama-4-scout:free"),
            ("Meta: Llama 3.3 8B Instruct - A lightweight and ultra-fast variant of Llama 3.3 70B", "meta-llama/llama-3.3-8b-instruct:free"),
            ("google/gemini-2.0-flash-exp:free - Gemini Flash 2.0 offers a significantly faster time to first token", "google/gemini-2.0-flash-exp:free"),
        ],
        "ollama": [
            ("llama3.1 local", "llama3.1"),
            ("llama3.2 local", "llama3.2"),
        ]
    }

    choice = questionary.select(
        "Select Your [Quick-Thinking LLM Engine]:",
        choices=[
            questionary.Choice(display, value=value)
            for display, value in SHALLOW_AGENT_OPTIONS[provider.lower()]
        ],
        instruction="\n- Use arrow keys to navigate\n- Press Enter to select",
        style=questionary.Style(
            [
                ("selected", "fg:magenta noinherit"),
                ("highlighted", "fg:magenta noinherit"),
                ("pointer", "fg:magenta noinherit"),
            ]
        ),
    ).ask()

    if choice is None:
        console.print(
            "\n[red]No shallow thinking llm engine selected. Exiting...[/red]"
        )
        exit(1)

    return choice


def select_deep_thinking_agent(provider) -> str:
    """Select deep thinking llm engine using an interactive selection."""

    # Define deep thinking llm engine options with their corresponding model names
    DEEP_AGENT_OPTIONS = {
        "openai": [
            ("GPT-4.1-nano - Ultra-lightweight model for basic operations", "gpt-4.1-nano"),
            ("GPT-4.1-mini - Compact model with good performance", "gpt-4.1-mini"),
            ("GPT-4o - Standard model with solid capabilities", "gpt-4o"),
            ("o4-mini - Specialized reasoning model (compact)", "o4-mini"),
            ("o3-mini - Advanced reasoning model (lightweight)", "o3-mini"),
            ("o3 - Full advanced reasoning model", "o3"),
            ("o1 - Premier reasoning and problem-solving model", "o1"),
        ],
        "anthropic": [
            ("Claude Haiku 3.5 - Fast inference and standard capabilities", "claude-3-5-haiku-latest"),
            ("Claude Sonnet 3.5 - Highly capable standard model", "claude-3-5-sonnet-latest"),
            ("Claude Sonnet 3.7 - Exceptional hybrid reasoning and agentic capabilities", "claude-3-7-sonnet-latest"),
            ("Claude Sonnet 4 - High performance and excellent reasoning", "claude-sonnet-4-0"),
            ("Claude Opus 4 - Most powerful Anthropic model", "	claude-opus-4-0"),
        ],
        "google": [
            ("Gemini 2.0 Flash - Next generation features, speed, and thinking", "gemini-2.0-flash"),
            ("Gemini 2.5 Flash-Lite - Cost efficiency and low latency", "gemini-2.5-flash-lite-preview-06-17"),
            ("Gemini 2.5 Flash - Adaptive thinking, cost efficiency", "gemini-2.5-flash"),
            ("Gemini 2.5 Pro - Most powerful Gemini model", "gemini-2.5-pro"),
        ],
        "openrouter": [
            ("DeepSeek V3 - a 685B-parameter, mixture-of-experts model", "deepseek/deepseek-chat-v3-0324:free"),
            ("Deepseek - latest iteration of the flagship chat model family from the DeepSeek team.", "deepseek/deepseek-chat-v3-0324:free"),
        ],
        "ollama": [
            ("llama3.1 local", "llama3.1"),
            ("qwen3", "qwen3"),
        ]
    }
    
    choice = questionary.select(
        "Select Your [Deep-Thinking LLM Engine]:",
        choices=[
            questionary.Choice(display, value=value)
            for display, value in DEEP_AGENT_OPTIONS[provider.lower()]
        ],
        instruction="\n- Use arrow keys to navigate\n- Press Enter to select",
        style=questionary.Style(
            [
                ("selected", "fg:magenta noinherit"),
                ("highlighted", "fg:magenta noinherit"),
                ("pointer", "fg:magenta noinherit"),
            ]
        ),
    ).ask()

    if choice is None:
        console.print("\n[red]No deep thinking llm engine selected. Exiting...[/red]")
        exit(1)

    return choice

def select_llm_provider() -> tuple[str, str]:
    """Select the OpenAI api url using interactive selection."""
    # Define OpenAI api options with their corresponding endpoints
    BASE_URLS = [
        ("OpenAI", "https://api.openai.com/v1"),
        ("Anthropic", "https://api.anthropic.com/"),
        ("Google", "https://generativelanguage.googleapis.com/v1"),
        ("Openrouter", "https://openrouter.ai/api/v1"),
        ("Ollama", "http://localhost:11434/v1"),        
    ]
    
    choice = questionary.select(
        "Select your LLM Provider:",
        choices=[
            questionary.Choice(display, value=(display, value))
            for display, value in BASE_URLS
        ],
        instruction="\n- Use arrow keys to navigate\n- Press Enter to select",
        style=questionary.Style(
            [
                ("selected", "fg:magenta noinherit"),
                ("highlighted", "fg:magenta noinherit"),
                ("pointer", "fg:magenta noinherit"),
            ]
        ),
    ).ask()
    
    if choice is None:
        console.print("\n[red]no OpenAI backend selected. Exiting...[/red]")
        exit(1)
    
    display_name, url = choice
    print(f"You selected: {display_name}\tURL: {url}")
    
    return display_name, url
>>>>>>> e76e862c
<|MERGE_RESOLUTION|>--- conflicted
+++ resolved
@@ -1,200 +1,3 @@
-<<<<<<< HEAD
-import questionary
-from typing import List, Optional, Tuple, Dict
-
-from cli.models import AnalystType
-
-ANALYST_ORDER = [
-    ("Market Analyst", AnalystType.MARKET),
-    ("Social Media Analyst", AnalystType.SOCIAL),
-    ("News Analyst", AnalystType.NEWS),
-    ("Fundamentals Analyst", AnalystType.FUNDAMENTALS),
-]
-
-
-def get_ticker() -> str:
-    """Prompt the user to enter a ticker symbol."""
-    ticker = questionary.text(
-        "Enter the ticker symbol to analyze:",
-        validate=lambda x: len(x.strip()) > 0 or "Please enter a valid ticker symbol.",
-        style=questionary.Style(
-            [
-                ("text", "fg:green"),
-                ("highlighted", "noinherit"),
-            ]
-        ),
-    ).ask()
-
-    if not ticker:
-        console.print("\n[red]No ticker symbol provided. Exiting...[/red]")
-        exit(1)
-
-    return ticker.strip().upper()
-
-
-def get_analysis_date() -> str:
-    """Prompt the user to enter a date in YYYY-MM-DD format."""
-    import re
-    from datetime import datetime
-
-    def validate_date(date_str: str) -> bool:
-        if not re.match(r"^\d{4}-\d{2}-\d{2}$", date_str):
-            return False
-        try:
-            datetime.strptime(date_str, "%Y-%m-%d")
-            return True
-        except ValueError:
-            return False
-
-    date = questionary.text(
-        "Enter the analysis date (YYYY-MM-DD):",
-        validate=lambda x: validate_date(x.strip())
-        or "Please enter a valid date in YYYY-MM-DD format.",
-        style=questionary.Style(
-            [
-                ("text", "fg:green"),
-                ("highlighted", "noinherit"),
-            ]
-        ),
-    ).ask()
-
-    if not date:
-        console.print("\n[red]No date provided. Exiting...[/red]")
-        exit(1)
-
-    return date.strip()
-
-
-def select_analysts() -> List[AnalystType]:
-    """Select analysts using an interactive checkbox."""
-    choices = questionary.checkbox(
-        "Select Your [Analysts Team]:",
-        choices=[
-            questionary.Choice(display, value=value) for display, value in ANALYST_ORDER
-        ],
-        instruction="\n- Press Space to select/unselect analysts\n- Press 'a' to select/unselect all\n- Press Enter when done",
-        validate=lambda x: len(x) > 0 or "You must select at least one analyst.",
-        style=questionary.Style(
-            [
-                ("checkbox-selected", "fg:green"),
-                ("selected", "fg:green noinherit"),
-                ("highlighted", "noinherit"),
-                ("pointer", "noinherit"),
-            ]
-        ),
-    ).ask()
-
-    if not choices:
-        console.print("\n[red]No analysts selected. Exiting...[/red]")
-        exit(1)
-
-    return choices
-
-
-def select_research_depth() -> int:
-    """Select research depth using an interactive selection."""
-
-    # Define research depth options with their corresponding values
-    DEPTH_OPTIONS = [
-        ("Shallow - Quick research, few debate and strategy discussion rounds", 1),
-        ("Medium - Middle ground, moderate debate rounds and strategy discussion", 3),
-        ("Deep - Comprehensive research, in depth debate and strategy discussion", 5),
-    ]
-
-    choice = questionary.select(
-        "Select Your [Research Depth]:",
-        choices=[
-            questionary.Choice(display, value=value) for display, value in DEPTH_OPTIONS
-        ],
-        instruction="\n- Use arrow keys to navigate\n- Press Enter to select",
-        style=questionary.Style(
-            [
-                ("selected", "fg:yellow noinherit"),
-                ("highlighted", "fg:yellow noinherit"),
-                ("pointer", "fg:yellow noinherit"),
-            ]
-        ),
-    ).ask()
-
-    if choice is None:
-        console.print("\n[red]No research depth selected. Exiting...[/red]")
-        exit(1)
-
-    return choice
-
-
-def select_shallow_thinking_agent() -> str:
-    """Select shallow thinking llm engine using an interactive selection."""
-
-    # Define shallow thinking llm engine options with their corresponding model names
-    SHALLOW_AGENT_OPTIONS = [
-        ("GPT-4o-mini - Fast and efficient for quick tasks", "gpt-4o-mini"),
-        ("GPT-4.1-nano - Ultra-lightweight model for basic operations", "gpt-4.1-nano"),
-        ("GPT-4.1-mini - Compact model with good performance", "gpt-4.1-mini"),
-        ("GPT-4o - Standard model with solid capabilities", "gpt-4o"),
-    ]
-
-    choice = questionary.select(
-        "Select Your [Quick-Thinking LLM Engine]:",
-        choices=[
-            questionary.Choice(display, value=value)
-            for display, value in SHALLOW_AGENT_OPTIONS
-        ],
-        instruction="\n- Use arrow keys to navigate\n- Press Enter to select",
-        style=questionary.Style(
-            [
-                ("selected", "fg:magenta noinherit"),
-                ("highlighted", "fg:magenta noinherit"),
-                ("pointer", "fg:magenta noinherit"),
-            ]
-        ),
-    ).ask()
-
-    if choice is None:
-        console.print(
-            "\n[red]No shallow thinking llm engine selected. Exiting...[/red]"
-        )
-        exit(1)
-
-    return choice
-
-
-def select_deep_thinking_agent() -> str:
-    """Select deep thinking llm engine using an interactive selection."""
-
-    # Define deep thinking llm engine options with their corresponding model names
-    DEEP_AGENT_OPTIONS = [
-        ("GPT-4.1-nano - Ultra-lightweight model for basic operations", "gpt-4.1-nano"),
-        ("GPT-4.1-mini - Compact model with good performance", "gpt-4.1-mini"),
-        ("GPT-4o - Standard model with solid capabilities", "gpt-4o"),
-        ("o4-mini - Specialized reasoning model (compact)", "o4-mini"),
-        ("o3-mini - Advanced reasoning model (lightweight)", "o3-mini"),
-        ("o3 - Full advanced reasoning model", "o3"),
-        ("o1 - Premier reasoning and problem-solving model", "o1"),
-    ]
-
-    choice = questionary.select(
-        "Select Your [Deep-Thinking LLM Engine]:",
-        choices=[
-            questionary.Choice(display, value=value)
-            for display, value in DEEP_AGENT_OPTIONS
-        ],
-        instruction="\n- Use arrow keys to navigate\n- Press Enter to select",
-        style=questionary.Style(
-            [
-                ("selected", "fg:magenta noinherit"),
-                ("highlighted", "fg:magenta noinherit"),
-                ("pointer", "fg:magenta noinherit"),
-            ]
-        ),
-    ).ask()
-
-    if choice is None:
-        console.print("\n[red]No deep thinking llm engine selected. Exiting...[/red]")
-        exit(1)
-
-    return choice
-=======
 import questionary
 from typing import List, Optional, Tuple, Dict
 
@@ -471,5 +274,4 @@
     display_name, url = choice
     print(f"You selected: {display_name}\tURL: {url}")
     
-    return display_name, url
->>>>>>> e76e862c
+    return display_name, url