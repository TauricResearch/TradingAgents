--- conflicted
+++ resolved
@@ -1,24 +1,3 @@
-<<<<<<< HEAD
-from tradingagents.graph.trading_graph import TradingAgentsGraph
-from tradingagents.default_config import DEFAULT_CONFIG
-
-# Create a custom config
-config = DEFAULT_CONFIG.copy()
-config["deep_think_llm"] = "gpt-4.1-nano"  # Use a different model
-config["quick_think_llm"] = "gpt-4.1-nano"  # Use a different model
-config["max_debate_rounds"] = 1  # Increase debate rounds
-config["online_tools"] = True  # Increase debate rounds
-
-# Initialize with custom config
-ta = TradingAgentsGraph(debug=True, config=config)
-
-# forward propagate
-_, decision = ta.propagate("NVDA", "2024-05-10")
-print(decision)
-
-# Memorize mistakes and reflect
-# ta.reflect_and_remember(1000) # parameter is the position returns
-=======
 from tradingagents.graph.trading_graph import TradingAgentsGraph
 from tradingagents.default_config import DEFAULT_CONFIG
 
@@ -39,5 +18,4 @@
 print(decision)
 
 # Memorize mistakes and reflect
-# ta.reflect_and_remember(1000) # parameter is the position returns
->>>>>>> e76e862c
+# ta.reflect_and_remember(1000) # parameter is the position returns